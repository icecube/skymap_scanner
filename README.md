--- conflicted
+++ resolved
@@ -8,68 +8,5 @@
 This was copied over from Subversion on Dec 11, 2021 by E. Blaufuss
 https://code.icecube.wisc.edu/projects/icecube/browser/IceCube/sandbox/ckopper/skymap_scanner?rev=185232
 
-<<<<<<< HEAD
-First, start an Apache Pulsar instance (or identify an existing one)
-and get its broker or proxy URL.
-For testing, you can start your own local instance with this command:
-(You want to make sure Pulsar's `brokerDeleteInactiveTopicsEnabled` configuration
-parameter is set to false, otherwise topics without a consumer running will be
-deleted after 60 seconds.)
-```
-docker run -it --rm -p 6650:6650 -p 8080:8080 --name pulsar_local apachepulsar/pulsar:2.6.0 /bin/bash -c "sed -i s/brokerDeleteInactiveTopicsEnabled=.*/brokerDeleteInactiveTopicsEnabled=false/ /pulsar/conf/standalone.conf && bin/pulsar standalone"
-```
-
-You will need to connect to the pulsar broker using your machine IP,
-so find it using a tool like `ifconfig` or `ip addr` and use it below
-instead of `<pulsar_ip>`.
-
-Once Pulsar is up and running, make sure the `icecube/skymap` and
-`icecube/skymap_metadata` namespaces exist. If you are running a local
-instance as described above, you can create it like this
-(Deduplication is optional but useful. Retention is necessary.):
-```
-./testing_scripts/make_namespaces.sh
-```
-
-You can run the producer to send a scan like this. Notice that you are submitting the
-event with a specific name that you can use later in order to save all data:
-
-```
-docker run --rm -ti icecube/skymap_scanner:latest producer http://icecube:skua@convey.icecube.wisc.edu/data/user/ckopper/event_HESE_2017-11-28.json --broker pulsar://192.168.123.131:6650 --nside 1 -n test_event_01
-```
-
-Then you can then start some workers to scan the jobs in the queue:
-
-```
-docker run --rm -ti icecube/skymap_scanner:latest worker --broker pulsar://192.168.123.131:6650
-```
-
-Finally, since there are 7 jobs per pixel (different reconstruction seeds in absolute position
-in the detector), they need to be collected for each pixel. You have to run one
-(or several) of these:
-
-```
-docker run --rm -ti icecube/skymap_scanner:latest collector --broker pulsar://192.168.123.131:6650
-```
-
-Now, you can save the output queue into an .i3 file and have a look at it:
-(Note that `saver` will block until all frames have been processed.)
-
-```
-docker run --rm -v $PWD:/mnt -ti icecube/skymap_scanner:latest saver --broker pulsar://192.168.123.131:6650 --nside 16 -n test_event_01 -o /mnt/test_event_01.i3
-docker run --rm -v $PWD:/mnt -ti icecube/icetray:combo-stable-prod dataio-shovel -l millipede /mnt/test_event_01.i3
-```
-
-
-During testing, you can clean up topics with:
-```
-docker exec -ti pulsar_local bin/pulsar-admin topics list icecube/skymap
-docker exec -ti pulsar_local bin/pulsar-admin topics delete persistent://icecube/skymap/<name>
-docker exec -ti pulsar_local bin/pulsar-admin topics list icecube/skymap_metadata
-docker exec -ti pulsar_local bin/pulsar-admin topics delete persistent://icecube/skymap_metadata/<name>
-```
-(or just remove & re-run the pulsar docker service)
-=======
 Also includes cloud_tools to manage event distribution in cloud settings
-see skymap_scanner/cloud_tools
->>>>>>> 2c19ded2
+see skymap_scanner/cloud_tools