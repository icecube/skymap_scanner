#
# This file is autogenerated by pip-compile with Python 3.10
# by the following command:
#
#    pip-compile --extra=rabbitmq --output-file=requirements-rabbitmq.txt
#
astropy==5.3
    # via
    #   healpy
    #   icecube-skyreader
cachetools==5.3.1
    # via wipac-rest-tools
certifi==2023.5.7
    # via requests
cffi==1.15.1
    # via cryptography
charset-normalizer==3.1.0
    # via requests
coloredlogs==15.0.1
    # via wipac-dev-tools
contourpy==1.0.7
    # via matplotlib
cryptography==41.0.1
    # via pyjwt
cycler==0.11.0
    # via matplotlib
ewms-pilot==0.10.2
    # via skymap-scanner (setup.py)
fonttools==4.39.4
    # via matplotlib
healpy==1.16.2
    # via
    #   icecube-skyreader
    #   skymap-scanner (setup.py)
htchirp==2.0
    # via ewms-pilot
humanfriendly==10.0
    # via coloredlogs
icecube-skyreader==1.2.0
    # via skymap-scanner (setup.py)
idna==3.4
    # via requests
iminuit==2.21.3
    # via skymap-scanner (setup.py)
kiwisolver==1.4.4
    # via matplotlib
matplotlib==3.7.1
    # via
    #   healpy
    #   icecube-skyreader
meander==0.0.3
    # via icecube-skyreader
numpy==1.24.3
    # via
    #   astropy
    #   contourpy
    #   healpy
    #   icecube-skyreader
    #   iminuit
    #   matplotlib
    #   pandas
    #   pyerfa
    #   scipy
    #   skymap-scanner (setup.py)
oms-mqclient[rabbitmq]==2.1.0
    # via
    #   ewms-pilot
    #   skymap-scanner (setup.py)
packaging==23.1
    # via
    #   astropy
    #   matplotlib
pandas==2.0.2
    # via icecube-skyreader
pika==1.3.2
    # via oms-mqclient
pillow==9.5.0
    # via matplotlib
pycparser==2.21
    # via cffi
pyerfa==2.0.0.3
    # via astropy
pyjwt[crypto]==2.7.0
    # via wipac-rest-tools
pyparsing==3.0.9
    # via matplotlib
pypng==0.20220715.0
    # via qrcode
python-dateutil==2.8.2
    # via
    #   matplotlib
    #   pandas
pytz==2023.3
    # via pandas
pyyaml==6.0
    # via astropy
qrcode==7.4.2
    # via wipac-rest-tools
requests==2.31.0
    # via
    #   requests-futures
    #   wipac-dev-tools
    #   wipac-rest-tools
requests-futures==1.0.0
    # via wipac-rest-tools
scipy==1.10.1
    # via healpy
six==1.16.0
    # via python-dateutil
tornado==6.3.2
    # via wipac-rest-tools
<<<<<<< HEAD
types-cryptography==3.3.23.2
    # via pyjwt
typing-extensions==4.6.1
=======
typing-extensions==4.6.3
>>>>>>> 0f958700
    # via
    #   qrcode
    #   wipac-dev-tools
tzdata==2023.3
    # via pandas
urllib3==2.0.3
    # via requests
wipac-dev-tools[coloredlogs]==1.6.16
    # via
    #   icecube-skyreader
    #   oms-mqclient
    #   skymap-scanner (setup.py)
    #   wipac-rest-tools
wipac-rest-tools==1.4.20
    # via skymap-scanner (setup.py)<|MERGE_RESOLUTION|>--- conflicted
+++ resolved
@@ -109,13 +109,7 @@
     # via python-dateutil
 tornado==6.3.2
     # via wipac-rest-tools
-<<<<<<< HEAD
-types-cryptography==3.3.23.2
-    # via pyjwt
-typing-extensions==4.6.1
-=======
 typing-extensions==4.6.3
->>>>>>> 0f958700
     # via
     #   qrcode
     #   wipac-dev-tools
