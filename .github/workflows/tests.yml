name: tests


on:
  push:
    branches:
      - '**'
    tags-ignore:
      - '**'


concurrency:
  group: ${{ github.workflow }}-${{ github.ref }}
  # don't cancel on main/master/default
  cancel-in-progress: ${{ format('refs/heads/{0}', github.event.repository.default_branch) != github.ref }}


env:
  PY_COLORS: "1"
  BOT_NAME: wipacdevbot
  BOT_EMAIL: developers@icecube.wisc.edu
  #
  CI_DOCKER_IMAGE_TAG: icecube/skymap_scanner:local
  #
  CI_TEST_RUN_STDOUT_STDERR_DIR: /home/runner/work/skymap_scanner/testrun_outputs
  N_WORKERS: 2
  REALTIME_EVENTS_DIR: /home/runner/work/skymap_scanner/skymap_scanner/tests/data/realtime_events
  CI_SKYSCAN_CACHE_DIR: /home/runner/work/skymap_scanner/skymap_scanner/cache
  CI_SKYSCAN_OUTPUT_DIR: /home/runner/work/skymap_scanner/skymap_scanner/output
  CI_SKYSCAN_DEBUG_DIR: /home/runner/work/skymap_scanner/skymap_scanner/debug
  # see source tests/env-vars.sh


jobs:

  py-versions:
    runs-on: ubuntu-latest
    outputs:
      matrix: ${{ steps.versions.outputs.matrix }}
    steps:
      - uses: actions/checkout@v4
      - id: versions
        uses: WIPACrepo/wipac-dev-py-versions-action@v2.5

  #############################################################################
  # LINTERS
  #############################################################################

  # flake8:
  #   runs-on: ubuntu-latest
  #   steps:
  #     - uses: actions/checkout@v4
  #     - uses: actions/setup-python@v5
  #     - uses: WIPACrepo/wipac-dev-flake8-action@v1.0

  mypy:
    needs: [ py-versions ]
    runs-on: ubuntu-latest
    strategy:
      fail-fast: false
      matrix:
        py3: ${{ fromJSON(needs.py-versions.outputs.matrix) }}
        exclude:
          - py3: '3.12'
          - py3: '3.13'
    steps:
      - uses: actions/checkout@v4
      - uses: actions/setup-python@v5
        with:
          python-version: ${{ matrix.py3 }}
      - uses: WIPACrepo/wipac-dev-mypy-action@v2.0

  #############################################################################
  # PACKAGING
  #############################################################################

  py-setup:
    runs-on: ubuntu-latest
    steps:
      - name: checkout
        uses: actions/checkout@v4
        with:
          token: ${{ secrets.PERSONAL_ACCESS_TOKEN }}
      - uses: WIPACrepo/wipac-dev-py-setup-action@v3.1
        if: github.actor != ${{ env.BOT_NAME }}  # no auto-updates for bots # should match all 'git_committer_name' uses
        with:
          git_committer_name: ${{ env.BOT_NAME }}
          git_committer_email: ${{ env.BOT_EMAIL }}
          base-keywords: IceCube

  py-dependencies:
    runs-on: ubuntu-latest
    steps:
      - uses: jlumbroso/free-disk-space@main  # need space for images to build
        with:
          docker-images: false
      - name: checkout
        uses: actions/checkout@v4
        with:
          token: ${{ secrets.PERSONAL_ACCESS_TOKEN }}
      - uses: WIPACrepo/wipac-dev-py-dependencies-action@v1.1
        if: github.actor != ${{ env.BOT_NAME }}  # no auto-updates for bots # should match all 'git_committer_name' uses
        with:
          git_committer_name: ${{ env.BOT_NAME }}
          git_committer_email: ${{ env.BOT_EMAIL }}
          dockerfile_nametags: Dockerfile:icecube/skymap_scanner:latest


  #############################################################################
  # TESTS
  #############################################################################

  test-build-docker:
    runs-on: ubuntu-latest
    steps:
      - uses: actions/checkout@v4
      - uses: docker/setup-buildx-action@v3
      - uses: docker/build-push-action@v6
        with:
          context: .
          file: ./Dockerfile
          tags: ${{ env.CI_DOCKER_IMAGE_TAG }}
          load: true

  test-run-dummy:
    runs-on: ubuntu-latest
    strategy:
      fail-fast: false
      matrix:
        reco_algo: [
          "dummy",
          "crash_dummy"
        ]
        container_platform: [
          "docker",
          "apptainer",
        ]
    env:
      SKYSCAN_MQ_TOCLIENT_BROKER_ADDRESS: user1@localhost/test
      SKYSCAN_MQ_TOCLIENT_AUTH_TOKEN: password  # using this would override password in address
      SKYSCAN_MQ_FROMCLIENT_BROKER_ADDRESS: user1@localhost/test
      SKYSCAN_MQ_FROMCLIENT_AUTH_TOKEN: password  # using this would override password in address
      EWMS_PILOT_STOP_LISTENING_ON_TASK_ERROR: False  # we want many crashes
      EWMS_PILOT_TASK_TIMEOUT: 5
    services:
      rabbitmq:
        # see image.tag -> https://github.com/Observation-Management-Service/path-kubernetes/blob/main/helm-values-rabbitmq-bitnami.yaml (see https://artifacthub.io/packages/helm/bitnami/rabbitmq/11.14.3)
        image: bitnami/rabbitmq:3.11.15-debian-11-r0
        env:
          RABBITMQ_USERNAME: user1
          RABBITMQ_PASSWORD: password
          RABBITMQ_VHOST: test
          BITNAMI_DEBUG: true
        # Note: `--network` option is not supported.
        options: >-
          --name rabbitmq
          --health-cmd "rabbitmqctl node_health_check"
          --health-interval 5s
          --health-timeout 5s
          --health-retries 10
        ports:
          - 5672:5672
          - 15672:15672
    steps:
      - uses: jlumbroso/free-disk-space@main  # need space for mq broker and image
        with:
          docker-images: false
      - uses: actions/checkout@v4
      - uses: docker/setup-buildx-action@v3
      - uses: docker/build-push-action@v6
        with:
          context: .
          file: ./Dockerfile
          tags: ${{ env.CI_DOCKER_IMAGE_TAG }}
          load: true

<<<<<<< HEAD
      - if: ${{ matrix.container_platform == 'apptainer' }}
        name: install apptainer
=======
      - name: install apptainer
        run: |
          set -euo pipefail
          set -x
          
          # https://github.com/apptainer/apptainer/blob/main/INSTALL.md#installing-apptainer
          # Ensure repositories are up-to-date
          sudo apt-get update
          # Install debian packages for dependencies
          sudo apt-get install -y \
              build-essential \
              libseccomp-dev \
              pkg-config \
              uidmap \
              squashfs-tools \
              fakeroot \
              cryptsetup \
              tzdata \
              dh-apparmor \
              curl wget git
          # Clone the repo
          git clone https://github.com/apptainer/apptainer.git
          cd apptainer
          git checkout v1.3.2
          # Compiling Apptainer
          ./mconfig
          cd $(/bin/pwd)/builddir
          make
          sudo make install
          apptainer --version
          
          # https://github.com/apptainer/apptainer/blob/main/INSTALL.md#apparmor-profile-ubuntu-2310
          sudo tee /etc/apparmor.d/apptainer << 'EOF'
          # Permit unprivileged user namespace creation for apptainer starter
          abi <abi/4.0>,
          include <tunables/global>
          profile apptainer /usr/local/libexec/apptainer/bin/starter{,-suid} 
              flags=(unconfined) {
            userns,
            # Site-specific additions and overrides. See local/README for details.
            include if exists <local/apptainer>
          }
          EOF
          sudo systemctl reload apparmor

      - name: build singularity image
>>>>>>> 54860f32
        run: |
          set -euo pipefail
          set -x
          
          # https://github.com/apptainer/apptainer/blob/main/INSTALL.md#installing-apptainer
          # Ensure repositories are up-to-date
          sudo apt-get update
          # Install debian packages for dependencies
          sudo apt-get install -y \
              build-essential \
              libseccomp-dev \
              pkg-config \
              uidmap \
              squashfs-tools \
              fakeroot \
              cryptsetup \
              tzdata \
              dh-apparmor \
              curl wget git
          # Clone the repo
          git clone https://github.com/apptainer/apptainer.git
          cd apptainer
          git checkout v1.3.2
          # Compiling Apptainer
          ./mconfig
          cd $(/bin/pwd)/builddir
          make
          sudo make install
          apptainer --version
          
          # https://github.com/apptainer/apptainer/blob/main/INSTALL.md#apparmor-profile-ubuntu-2310
          sudo tee /etc/apparmor.d/apptainer << 'EOF'
          # Permit unprivileged user namespace creation for apptainer starter
          abi <abi/4.0>,
          include <tunables/global>
          profile apptainer /usr/local/libexec/apptainer/bin/starter{,-suid} 
              flags=(unconfined) {
            userns,
            # Site-specific additions and overrides. See local/README for details.
            include if exists <local/apptainer>
          }
          EOF
          sudo systemctl reload apparmor
      - if: ${{ matrix.container_platform == 'apptainer' }}
        name: build apptainer (.sif) image
        run: |
          set -euo pipefail
          apptainer build skymap_scanner.sif docker-daemon://$CI_DOCKER_IMAGE_TAG
          ls -lh skymap_scanner.sif

<<<<<<< HEAD
      - name: run
        timeout-minutes: 15  # on average ~9min  # yes, `timeout` is used below but this is insurance
=======
      - name: run singularity container
>>>>>>> 54860f32
        run: |
          set -euo pipefail
          set -x
          source tests/env-vars.sh
          export _RECO_ALGO="${{ matrix.reco_algo }}"
          export _EVENTS_FILE=$(realpath $REALTIME_EVENTS_DIR/hese_event_01.json)
          export _NSIDES="1:0 2:12 4:12"
          
          if [ "${{ matrix.container_platform }}" == "apptainer" ]; then
              export _RUN_THIS_SIF_IMAGE="$(realpath skymap_scanner.sif)"
              export _EWMS_PILOT_APPTAINER_IMAGE_DIRECTORY_MUST_BE_PRESENT=False
          fi
          
          if [ "${{ matrix.reco_algo }}" == "crash_dummy" ]; then
              export _SKYSCAN_CI_CRASH_DUMMY_PROBABILITY=0.75
          fi
          
          cd ./resources/launch_scripts
          # since _SKYSCAN_CI_CRASH_DUMMY_PROBABILITY<1, this step will go forever
          #   so, stop it after some time and chek that it has stderrfiles
          timeout 240 ./local-scan.sh $N_WORKERS $CI_TEST_RUN_STDOUT_STDERR_DIR  || true

      - if: ${{ matrix.reco_algo == 'crash_dummy' }}
        name: look at stderrfiles
        run: |
          set -euo pipefail
          set -x
          # check for fails/errors

          error_type_1='intentional crash-dummy error'
          error_type_2='subprocess timed out after'
          pattern="$error_type_1|$error_type_2"

          if find "$CI_TEST_RUN_STDOUT_STDERR_DIR/worker-"*/pilot.out -type f -exec grep -qE "$pattern" {} +; then
              echo "Match(es) found: PilotSubprocessError and/or TimeoutError occurred."
          else
              echo "No matches found."
              exit 1
          fi
      - if: ${{ matrix.reco_algo == 'dummy' }}
        name: look at results file (.npz)
        run: |
          set -euo pipefail
          ls .
          ls $CI_SKYSCAN_OUTPUT_DIR
          outfile=$(ls -d $CI_SKYSCAN_OUTPUT_DIR/*.npz)
          echo $outfile

      - name: central server stdout/stderr
        if: always()
        run: |
          set -euo pipefail
          cat $CI_TEST_RUN_STDOUT_STDERR_DIR/server.out
      - name: worker pilot \#1 stdout/stderr
        if: always()
        run: |
          set -euo pipefail
          more $CI_TEST_RUN_STDOUT_STDERR_DIR/worker-1/pilot.out | cat
      - name: worker clients / reco-icetray instances \#1 stdouts/stderrs
        if: always()
        run: |
          set -euo pipefail
          find $CI_TEST_RUN_STDOUT_STDERR_DIR/worker-1/pilot-* -name "stderrfile" -o -name "stdoutfile" | xargs more | cat
          echo "::::::::::::::" && tree $CI_TEST_RUN_STDOUT_STDERR_DIR/worker-1/pilot-*
      - name: worker pilot \#2 stdout/stderr
        if: always() && env.N_WORKERS == '2'
        run: |
          set -euo pipefail
          more $CI_TEST_RUN_STDOUT_STDERR_DIR/worker-2/pilot.out | cat
      - name: worker clients / reco-icetray instances \#2 stdouts/stderrs
        if: always() && env.N_WORKERS == '2'
        run: |
          set -euo pipefail
          find $CI_TEST_RUN_STDOUT_STDERR_DIR/worker-2/pilot-* -name "stderrfile" -o -name "stdoutfile" | xargs more | cat
          echo "::::::::::::::" && tree $CI_TEST_RUN_STDOUT_STDERR_DIR/worker-2/pilot-*

  test-run-nsides-thresholds-dummy:
    runs-on: ubuntu-latest
    strategy:
      fail-fast: false
      matrix:
        nsides: [
          "1:0",
          "1:0 2:12",
          "1:0 2:12 4:12"
        ]
        predictive_scanning_threshold: [
          1.0,
          0.65,
        ]
    env:
      SKYSCAN_MQ_TOCLIENT_BROKER_ADDRESS: user1@localhost/test
      SKYSCAN_MQ_TOCLIENT_AUTH_TOKEN: password  # using this would override password in address
      SKYSCAN_MQ_FROMCLIENT_BROKER_ADDRESS: user1@localhost/test
      SKYSCAN_MQ_FROMCLIENT_AUTH_TOKEN: password  # using this would override password in address
    services:
      rabbitmq:
        # see image.tag -> https://github.com/Observation-Management-Service/path-kubernetes/blob/main/helm-values-rabbitmq-bitnami.yaml (see https://artifacthub.io/packages/helm/bitnami/rabbitmq/11.14.3)
        image: bitnami/rabbitmq:3.11.15-debian-11-r0
        env:
          RABBITMQ_USERNAME: user1
          RABBITMQ_PASSWORD: password
          RABBITMQ_VHOST: test
          BITNAMI_DEBUG: true
        # Note: `--network` option is not supported.
        options: >-
          --name rabbitmq
          --health-cmd "rabbitmqctl node_health_check"
          --health-interval 5s
          --health-timeout 5s
          --health-retries 10
        ports:
          - 5672:5672
          - 15672:15672
    steps:
      - uses: jlumbroso/free-disk-space@main  # need space for mq broker and image
        with:
          docker-images: false
      - uses: actions/checkout@v4
      - uses: docker/setup-buildx-action@v3
      - uses: docker/build-push-action@v6
        with:
          context: .
          file: ./Dockerfile
          tags: ${{ env.CI_DOCKER_IMAGE_TAG }}
          load: true
      - name: run
        timeout-minutes: 12  # on average max~=8.5min
        run: |
          set -euo pipefail
          set -x
          source tests/env-vars.sh
          export _RECO_ALGO=dummy
          export _EVENTS_FILE=$(realpath $REALTIME_EVENTS_DIR/hese_event_01.json)
          export _NSIDES="${{ matrix.nsides }}"
          export _PREDICTIVE_SCANNING_THRESHOLD=${{ matrix.predictive_scanning_threshold }}

          cd ./resources/launch_scripts
          ./local-scan.sh $N_WORKERS $CI_TEST_RUN_STDOUT_STDERR_DIR

      - name: check no nsides skipped
        run: |
          set -euo pipefail
          ls $CI_SKYSCAN_OUTPUT_DIR
          # get newest run*.json
          export outfile=$(find $CI_SKYSCAN_OUTPUT_DIR -type f -name "run*.json" -exec stat -c '%y %n'  {} + | sort | tail -1 | awk '{print $4}')
          echo $outfile
          python3 -c '
          import json
          import os
          with open(os.getenv("outfile")) as f:
            pydict = json.load(f)
          nsides = "${{ matrix.nsides }}"
          assert len(pydict) == nsides.count(":")
          '

      - name: central server stdout/stderr
        if: always()
        run: |
          set -euo pipefail
          cat $CI_TEST_RUN_STDOUT_STDERR_DIR/server.out
      - name: worker pilot \#1 stdout/stderr
        if: always()
        run: |
          set -euo pipefail
          more $CI_TEST_RUN_STDOUT_STDERR_DIR/worker-1/pilot.out | cat
      - name: worker clients / reco-icetray instances \#1 stdouts/stderrs
        if: always()
        run: |
          set -euo pipefail
          find $CI_TEST_RUN_STDOUT_STDERR_DIR/worker-1/pilot-* -name "stderrfile" -o -name "stdoutfile" | xargs more | cat
          echo "::::::::::::::" && tree $CI_TEST_RUN_STDOUT_STDERR_DIR/worker-1/pilot-*
      - name: worker pilot \#2 stdout/stderr
        if: always() && env.N_WORKERS == '2'
        run: |
          set -euo pipefail
          more $CI_TEST_RUN_STDOUT_STDERR_DIR/worker-2/pilot.out | cat
      - name: worker clients / reco-icetray instances \#2 stdouts/stderrs
        if: always() && env.N_WORKERS == '2'
        run: |
          set -euo pipefail
          find $CI_TEST_RUN_STDOUT_STDERR_DIR/worker-2/pilot-* -name "stderrfile" -o -name "stdoutfile" | xargs more | cat
          echo "::::::::::::::" && tree $CI_TEST_RUN_STDOUT_STDERR_DIR/worker-2/pilot-*


      - name: rabbitmq logs
        if: always()
        run: |
          set -euo pipefail
          docker logs rabbitmq


  test-run-crash-dummy:
    runs-on: ubuntu-latest
    env:
      SKYSCAN_MQ_TOCLIENT_BROKER_ADDRESS: user1@localhost/test
      SKYSCAN_MQ_TOCLIENT_AUTH_TOKEN: password  # using this would override password in address
      SKYSCAN_MQ_FROMCLIENT_BROKER_ADDRESS: user1@localhost/test
      SKYSCAN_MQ_FROMCLIENT_AUTH_TOKEN: password  # using this would override password in address
      EWMS_PILOT_STOP_LISTENING_ON_TASK_ERROR: False  # we want many crashes
    services:
      rabbitmq:
        # see image.tag -> https://github.com/Observation-Management-Service/path-kubernetes/blob/main/helm-values-rabbitmq-bitnami.yaml (see https://artifacthub.io/packages/helm/bitnami/rabbitmq/11.14.3)
        image: bitnami/rabbitmq:3.11.15-debian-11-r0
        env:
          RABBITMQ_USERNAME: user1
          RABBITMQ_PASSWORD: password
          RABBITMQ_VHOST: test
          BITNAMI_DEBUG: true
        # Note: `--network` option is not supported.
        options: >-
          --name rabbitmq
          --health-cmd "rabbitmqctl node_health_check"
          --health-interval 5s
          --health-timeout 5s
          --health-retries 10
        ports:
          - 5672:5672
          - 15672:15672
    steps:
      - uses: jlumbroso/free-disk-space@main  # need space for mq broker and image
        with:
          docker-images: false
      - uses: actions/checkout@v4
      - uses: docker/setup-buildx-action@v3
      - uses: docker/build-push-action@v6
        with:
          context: .
          file: ./Dockerfile
          tags: ${{ env.CI_DOCKER_IMAGE_TAG }}
          load: true
      - name: run
        timeout-minutes: 12  # on average ~9min  # yes, `timeout` is used below but this is insurance
        run: |
          set -euo pipefail
          set -x
          source tests/env-vars.sh
          export _RECO_ALGO=crash_dummy
          export _EVENTS_FILE=$(realpath $REALTIME_EVENTS_DIR/hese_event_01.json)
          export _NSIDES="1:0 2:12 4:12"
          export _SKYSCAN_CI_CRASH_DUMMY_PROBABILITY=0.75
          export EWMS_PILOT_TASK_TIMEOUT=15

          cd ./resources/launch_scripts
          # since _SKYSCAN_CI_CRASH_DUMMY_PROBABILITY<1, this step will go forever
          #   so, stop it after some time and chek that it has stderrfiles
          timeout 240 ./local-scan.sh $N_WORKERS $CI_TEST_RUN_STDOUT_STDERR_DIR  || true
      - name: look at stderrfiles
        run: |
          set -euo pipefail
          set -x
          # check for fails/errors
          
          error_type_1='intentional crash-dummy error'
          error_type_2='subprocess timed out after'
          pattern="$error_type_1|$error_type_2"
          
          if find "$CI_TEST_RUN_STDOUT_STDERR_DIR/worker-"*/pilot.out -type f -exec grep -qE "$pattern" {} +; then
              echo "Match(es) found: PilotSubprocessError and/or TimeoutError occurred."
          else
              echo "No matches found."
              exit 1
          fi

      - name: central server stdout/stderr
        if: always()
        run: |
          set -euo pipefail
          cat $CI_TEST_RUN_STDOUT_STDERR_DIR/server.out
      - name: worker pilot \#1 stdout/stderr
        if: always()
        run: |
          set -euo pipefail
          more $CI_TEST_RUN_STDOUT_STDERR_DIR/worker-1/pilot.out | cat
      - name: worker clients / reco-icetray instances \#1 stdouts/stderrs
        if: always()
        run: |
          set -euo pipefail
          find $CI_TEST_RUN_STDOUT_STDERR_DIR/worker-1/pilot-* -name "stderrfile" -o -name "stdoutfile" | xargs more | cat
          echo "::::::::::::::" && tree $CI_TEST_RUN_STDOUT_STDERR_DIR/worker-1/pilot-*
      - name: worker pilot \#2 stdout/stderr
        if: always() && env.N_WORKERS == '2'
        run: |
          set -euo pipefail
          more $CI_TEST_RUN_STDOUT_STDERR_DIR/worker-2/pilot.out | cat
      - name: worker clients / reco-icetray instances \#2 stdouts/stderrs
        if: always() && env.N_WORKERS == '2'
        run: |
          set -euo pipefail
          find $CI_TEST_RUN_STDOUT_STDERR_DIR/worker-2/pilot-* -name "stderrfile" -o -name "stdoutfile" | xargs more | cat
          echo "::::::::::::::" && tree $CI_TEST_RUN_STDOUT_STDERR_DIR/worker-2/pilot-*


  test-run-realistic:
    runs-on: ubuntu-latest
    strategy:
      fail-fast: false
      matrix:
        reco_algo: [
          millipede_original,
          millipede_wilks,
          splinempe,
          splinempe_pointed
        ]
        eventfile: [
          hese_event_01.json,
          run00136766-evt000007637140-GOLD.pkl,
          run00136662-evt000035405932-BRONZE.pkl,
          138632_31747601.json
        ]
        exclude:
          # splinempe should not run on HESE
          - reco_algo: splinempe
            eventfile: hese_event_01.json
          - reco_algo: splinempe_pointed
            eventfile: hese_event_01.json
    env:
      SKYSCAN_MQ_TOCLIENT_BROKER_ADDRESS: user1@localhost/test
      SKYSCAN_MQ_TOCLIENT_AUTH_TOKEN: password  # using this would override password in address
      SKYSCAN_MQ_FROMCLIENT_BROKER_ADDRESS: user1@localhost/test
      SKYSCAN_MQ_FROMCLIENT_AUTH_TOKEN: password  # using this would override password in address
    services:
      rabbitmq:
        # see image.tag -> https://github.com/Observation-Management-Service/path-kubernetes/blob/main/helm-values-rabbitmq-bitnami.yaml (see https://artifacthub.io/packages/helm/bitnami/rabbitmq/11.14.3)
        image: bitnami/rabbitmq:3.11.15-debian-11-r0
        env:
          RABBITMQ_USERNAME: user1
          RABBITMQ_PASSWORD: password
          RABBITMQ_VHOST: test
          BITNAMI_DEBUG: true
        # Note: `--network` option is not supported.
        options: >-
          --name rabbitmq
          --health-cmd "rabbitmqctl node_health_check"
          --health-interval 5s
          --health-timeout 5s
          --health-retries 10
        ports:
          - 5672:5672
          - 15672:15672
    steps:
      - uses: jlumbroso/free-disk-space@main  # need space for mq broker and image
        with:
          docker-images: false
      - uses: actionhippie/swap-space@v1
        with:
          size: 10G
      - uses: actions/checkout@v4
<<<<<<< HEAD
      - uses: docker/setup-buildx-action@v3
      - uses: docker/build-push-action@v6
=======
      - uses: actions/setup-python@v5
        with:
          python-version: '3.11'
      - uses: docker/setup-buildx-action@v2
      - uses: docker/build-push-action@v3
>>>>>>> 54860f32
        with:
          context: .
          file: ./Dockerfile
          tags: ${{ env.CI_DOCKER_IMAGE_TAG }}
          load: true

      - name: run
        timeout-minutes: 45  # on average max~=35min
        run: |
          set -euo pipefail
          set -x
          lscpu
          python3 --version
          source tests/env-vars.sh
          export _RECO_ALGO=${{ matrix.reco_algo }}
          export _EVENTS_FILE=$(realpath $REALTIME_EVENTS_DIR/${{ matrix.eventfile }})
          export _NSIDES="1:0"

          cd ./resources/launch_scripts
          ./local-scan.sh $N_WORKERS $CI_TEST_RUN_STDOUT_STDERR_DIR

      - name: test output against known result (.json)
        run: |
          set -euo pipefail
          ls $CI_SKYSCAN_OUTPUT_DIR
          # get newest run*.json
          outfile=$(find $CI_SKYSCAN_OUTPUT_DIR -type f -name "run*.json" -exec stat -c '%y %n'  {} + | sort | tail -1 | awk '{print $4}')
          echo $outfile
          cat $outfile
          pip install .  # don't need icecube, so no docker container needed
          
          
          # --------------------------------------------------------------------
          # splinempe: special handling + gh-issue reminder timer
          if [[ "${{ matrix.reco_algo }}" == "splinempe" ]]; then
            python tests/compare_scan_results.py \
              --actual $outfile \
              --expected tests/data/results_json/${{ matrix.reco_algo }}/$(basename $outfile) \
              --assert \
              --compare-different-versions-ok \
              || (cat $(ls *.diff.json) && false)
          
            # put the timer after, so at least we know if the test passes
            start_time="2025-03-18"  # Set the starting date
            end_time=$(date -d "$start_time +6 months" +%s)
            current_time=$(date +%s)
            if (( current_time >= end_time )); then
                echo "::error::it's been six months, how's https://github.com/icecube/skymap_scanner/issues/242 going? Are version-0 result files still being used for splinempe?"
                exit 1
            fi
          
            exit 0
          fi
          # --------------------------------------------------------------------
          
          
          python tests/compare_scan_results.py \
            --actual $outfile \
            --expected tests/data/results_json/${{ matrix.reco_algo }}/$(basename $outfile) \
            --assert \
            || (cat $(ls *.diff.json) && false)

      - name: central server stdout/stderr
        if: always()
        run: |
          set -euo pipefail
          cat $CI_TEST_RUN_STDOUT_STDERR_DIR/server.out
      - name: worker pilot \#1 stdout/stderr
        if: always()
        run: |
          set -euo pipefail
          more $CI_TEST_RUN_STDOUT_STDERR_DIR/worker-1/pilot.out | cat
      - name: worker clients / reco-icetray instances \#1 stdouts/stderrs
        if: always()
        run: |
          set -euo pipefail
          find $CI_TEST_RUN_STDOUT_STDERR_DIR/worker-1/pilot-* -name "stderrfile" -o -name "stdoutfile" | xargs more | cat
          echo "::::::::::::::" && tree $CI_TEST_RUN_STDOUT_STDERR_DIR/worker-1/pilot-*
      - name: worker pilot \#2 stdout/stderr
        if: always() && env.N_WORKERS == '2'
        run: |
          set -euo pipefail
          more $CI_TEST_RUN_STDOUT_STDERR_DIR/worker-2/pilot.out | cat
      - name: worker clients / reco-icetray instances \#2 stdouts/stderrs
        if: always() && env.N_WORKERS == '2'
        run: |
          set -euo pipefail
          find $CI_TEST_RUN_STDOUT_STDERR_DIR/worker-2/pilot-* -name "stderrfile" -o -name "stdoutfile" | xargs more | cat
          echo "::::::::::::::" && tree $CI_TEST_RUN_STDOUT_STDERR_DIR/worker-2/pilot-*

      - name: rabbitmq logs
        if: always()
        run: |
          set -euo pipefail
          docker logs rabbitmq


  test-file-staging:
    runs-on: ubuntu-latest
    steps:
      - uses: actions/checkout@v4
      - uses: docker/setup-buildx-action@v3
      - uses: docker/build-push-action@v6
        with:
          context: .
          file: ./Dockerfile
          tags: ${{ env.CI_DOCKER_IMAGE_TAG }}
          load: true
      - name: run
        run: |
          set -euo pipefail
          source tests/env-vars.sh
          
          docker run --rm -i \
            $(env | grep -E '^(SKYSCAN_|_SKYSCAN_)' | cut -d'=' -f1 | sed 's/^/--env /') \
            $CI_DOCKER_IMAGE_TAG \
            python tests/file_staging.py


  test-run-single-pixel:
    runs-on: ubuntu-latest
    strategy:
      fail-fast: false
      matrix:
        dir: [
          "BRONZE",
          "GOLD",
          "JSON",
        ]
        reco_algo:
          [
            millipede_original,
            millipede_wilks,
            splinempe,
            splinempe_pointed
          ]
        exclude:
          # splinempe should not run on HESE
          - reco_algo: splinempe
            dir: "JSON"
          - reco_algo: splinempe_pointed
            dir: "JSON"
    steps:
      - uses: actions/checkout@v4
      - uses: docker/setup-buildx-action@v3
      - uses: docker/build-push-action@v6
        with:
          context: .
          file: ./Dockerfile
          tags: ${{ env.CI_DOCKER_IMAGE_TAG }}
          load: true
      - name: run
        timeout-minutes: 10  # on average max~=5min
        run: |
          set -euo pipefail
          set -e
          source tests/env-vars.sh
          
          # run reco directly
          docker run --network="host" --rm -i \
            --shm-size=6gb \
            --mount type=bind,source=$(readlink -f tests/data/reco_pixel_single/${{ matrix.reco_algo }}/${{ matrix.dir }}),target=/local/test-data \
            --env PY_COLORS=1 \
            $(env | grep -E '^(SKYSCAN_|_SKYSCAN_)' | cut -d'=' -f1 | sed 's/^/--env /') \
            $CI_DOCKER_IMAGE_TAG \
            python -m skymap_scanner.client \
            --infile /local/test-data/in.json \
            --client-startup-json /local/test-data/startup.json \
            --outfile /local/test-data/out-actual.json

      - name: test output against known result
        run: |
          set -euo pipefail
          source tests/env-vars.sh
          
          ls tests/data/reco_pixel_pkls/${{ matrix.reco_algo }}/${{ matrix.dir }}
          ls tests/data/reco_pixel_single/${{ matrix.reco_algo }}/${{ matrix.dir }}

          # need icecube for depickling, so docker container needed
          docker run --network="host" --rm -i \
            --shm-size=6gb \
            --mount type=bind,source=$(readlink -f tests/data/reco_pixel_single/${{ matrix.reco_algo }}/${{ matrix.dir }}),target=/local/test-data \
            --env PY_COLORS=1 \
            $(env | grep -E '^(SKYSCAN_|_SKYSCAN_)' | cut -d'=' -f1 | sed 's/^/--env /') \
            $CI_DOCKER_IMAGE_TAG \
            python tests/compare_reco_pixel_single.py \
            --actual /local/test-data/out-actual.json \
            --expected /local/test-data/out.json \
            --diff-out-dir /local/test-data/ \
            --assert \
            || (cat $(ls tests/data/reco_pixel_single/${{ matrix.reco_algo }}/${{ matrix.dir }}/*.diff.json) && false)


  #############################################################################
  # GITHUB RELEASE
  #############################################################################


  release:
    # only run on main/master/default
    if: format('refs/heads/{0}', github.event.repository.default_branch) == github.ref
    # have to wait for tests so python-semantic-release can push (branch protection on main don't work w/ the bot)
    needs: [
      mypy,
      py-setup,
      py-dependencies,
      test-build-docker,
      test-run-dummy,
      test-file-staging,
      test-run-nsides-thresholds-dummy,
      test-run-crash-dummy,
      test-run-realistic,
      test-run-single-pixel,
    ]
    runs-on: ubuntu-latest
    concurrency: release
    steps:
      - uses: actions/checkout@v4
        with:
          fetch-depth: 0
          token: ${{ secrets.PERSONAL_ACCESS_TOKEN }}
      - name: Python Semantic Release
        uses: python-semantic-release/python-semantic-release@v7.34.6
        with:
          git_committer_name: ${{ env.BOT_NAME }}
          git_committer_email: ${{ env.BOT_EMAIL }}
          github_token: ${{ secrets.PERSONAL_ACCESS_TOKEN }}
          # repository_username: __token__
          # repository_password: ${{ secrets.PYPI_TOKEN }}<|MERGE_RESOLUTION|>--- conflicted
+++ resolved
@@ -60,9 +60,6 @@
       fail-fast: false
       matrix:
         py3: ${{ fromJSON(needs.py-versions.outputs.matrix) }}
-        exclude:
-          - py3: '3.12'
-          - py3: '3.13'
     steps:
       - uses: actions/checkout@v4
       - uses: actions/setup-python@v5
@@ -174,11 +171,8 @@
           tags: ${{ env.CI_DOCKER_IMAGE_TAG }}
           load: true
 
-<<<<<<< HEAD
       - if: ${{ matrix.container_platform == 'apptainer' }}
         name: install apptainer
-=======
-      - name: install apptainer
         run: |
           set -euo pipefail
           set -x
@@ -222,52 +216,6 @@
           }
           EOF
           sudo systemctl reload apparmor
-
-      - name: build singularity image
->>>>>>> 54860f32
-        run: |
-          set -euo pipefail
-          set -x
-          
-          # https://github.com/apptainer/apptainer/blob/main/INSTALL.md#installing-apptainer
-          # Ensure repositories are up-to-date
-          sudo apt-get update
-          # Install debian packages for dependencies
-          sudo apt-get install -y \
-              build-essential \
-              libseccomp-dev \
-              pkg-config \
-              uidmap \
-              squashfs-tools \
-              fakeroot \
-              cryptsetup \
-              tzdata \
-              dh-apparmor \
-              curl wget git
-          # Clone the repo
-          git clone https://github.com/apptainer/apptainer.git
-          cd apptainer
-          git checkout v1.3.2
-          # Compiling Apptainer
-          ./mconfig
-          cd $(/bin/pwd)/builddir
-          make
-          sudo make install
-          apptainer --version
-          
-          # https://github.com/apptainer/apptainer/blob/main/INSTALL.md#apparmor-profile-ubuntu-2310
-          sudo tee /etc/apparmor.d/apptainer << 'EOF'
-          # Permit unprivileged user namespace creation for apptainer starter
-          abi <abi/4.0>,
-          include <tunables/global>
-          profile apptainer /usr/local/libexec/apptainer/bin/starter{,-suid} 
-              flags=(unconfined) {
-            userns,
-            # Site-specific additions and overrides. See local/README for details.
-            include if exists <local/apptainer>
-          }
-          EOF
-          sudo systemctl reload apparmor
       - if: ${{ matrix.container_platform == 'apptainer' }}
         name: build apptainer (.sif) image
         run: |
@@ -275,12 +223,8 @@
           apptainer build skymap_scanner.sif docker-daemon://$CI_DOCKER_IMAGE_TAG
           ls -lh skymap_scanner.sif
 
-<<<<<<< HEAD
       - name: run
         timeout-minutes: 15  # on average ~9min  # yes, `timeout` is used below but this is insurance
-=======
-      - name: run singularity container
->>>>>>> 54860f32
         run: |
           set -euo pipefail
           set -x
@@ -629,16 +573,8 @@
         with:
           size: 10G
       - uses: actions/checkout@v4
-<<<<<<< HEAD
       - uses: docker/setup-buildx-action@v3
       - uses: docker/build-push-action@v6
-=======
-      - uses: actions/setup-python@v5
-        with:
-          python-version: '3.11'
-      - uses: docker/setup-buildx-action@v2
-      - uses: docker/build-push-action@v3
->>>>>>> 54860f32
         with:
           context: .
           file: ./Dockerfile
