name: docker & singularity/cvmfs releases

on:
  push:
    branches-ignore:
      - '**'
    tags:
      - '**'
  workflow_dispatch:
    inputs:
      platform:
        description: 'Platform'
        default: 'linux/amd64'
        required: false
  delete:
    branches:
      - '**'

jobs:
  docker:
    if: github.event_name != 'delete'
    name: "Docker Image"
    runs-on: ubuntu-latest
    steps:
      - name: Free Disk Space (Ubuntu)
        uses: jlumbroso/free-disk-space@main  # need space for image build
        with:
          docker-images: false

      - name: Checkout Project
        uses: actions/checkout@v4

      - name: Docker meta
        id: docker_meta
        uses: docker/metadata-action@v4
        with:
          images: |
            icecube/skymap_scanner
          tags: |
            # branches (PRs)
            type=sha,prefix={{branch}}-,enable=${{ github.ref_type == 'branch' }}
            # release tags
            type=semver,pattern={{major}},enable=${{ github.ref_type == 'tag' }}
            type=semver,pattern={{major}}.{{minor}},enable=${{ github.ref_type == 'tag' }}
            type=semver,pattern={{major}}.{{minor}}.{{patch}},enable=${{ github.ref_type == 'tag' }}

      - name: Login to Docker Hub
        uses: docker/login-action@v2
        if: github.event_name != 'pull_request'
        with:
          username: ${{ secrets.DOCKERHUB_USERNAME }}
          password: ${{ secrets.DOCKERHUB_TOKEN }}

      - name: Set up QEMU
        if: contains(github.event.inputs.platform || 'linux/amd64', 'arm')
        uses: docker/setup-qemu-action@v2

<<<<<<< HEAD
    -
      name: Push Docker Image X86_64
      # if: ${{ arch != 'arm' }}
      uses: docker/build-push-action@v3
      with:
        context: .
        platforms: ${{ github.event.inputs.platform || 'linux/amd64' }}
        push: ${{ github.event_name != 'pull_request' }}
        tags: ${{ steps.docker_meta.outputs.tags }}
        labels: ${{ steps.docker_meta.outputs.labels }}

    # -
    #   name: Push Docker Image
    #   if: ${{ arch == 'arm' }}
    #   uses: docker/build-push-action@v3
    #   with:
    #     context: .
    #     platforms: linux/amd64,linux/arm64/v8
    #     push: ${{ github.event_name != 'pull_request' }}
    #     tags: ${{ steps.docker_meta.outputs.tags }}
    #     labels: ${{ steps.docker_meta.outputs.labels }}
=======
      - name: Set up Docker Buildx
        uses: docker/setup-buildx-action@v2

      - name: Push Docker Image X86_64
        uses: docker/build-push-action@v3
        with:
          context: .
          platforms: ${{ github.event.inputs.platform || 'linux/amd64' }}
          push: ${{ github.event_name != 'pull_request' }}
          tags: ${{ steps.docker_meta.outputs.tags }}
          labels: ${{ steps.docker_meta.outputs.labels }}
>>>>>>> 918f7380

  cvmfs:
    name: CVMFS Image
    needs: [docker]
    if: github.event_name != 'delete'
    runs-on: ubuntu-latest
    steps:
      - name: Checkout Project
        uses: actions/checkout@v4

      - name: Docker meta
        id: docker_meta
        uses: docker/metadata-action@v4
        with:
          images: |
            icecube/skymap_scanner
          flavor: |
            latest=false
          tags: |
            # we only want to put version/sha-specific images on CVMFS
            # branches (PRs)
            type=sha,prefix={{branch}}-,enable=${{ github.ref_type == 'branch' }}
            # release tags
            type=semver,pattern={{major}}.{{minor}}.{{patch}},enable=${{ github.ref_type == 'tag' }}

      - name: Request Build(s)
        uses: WIPACrepo/build-singularity-cvmfs-action@v1.2
        with:
          github_token: ${{ secrets.PERSONAL_ACCESS_TOKEN }}  # so job can git push
          docker_tags: ${{ steps.docker_meta.outputs.tags }}
          dest_dir: realtime
          include_docker_repo: false

  cvmfs-removal:
    name: Request Removal(s) on CVMFS
    if: github.event_name == 'delete'
    runs-on: ubuntu-latest
    steps:
      - name: Checkout Project
        uses: actions/checkout@v4

      - name: Request Removal(s)
        uses: WIPACrepo/build-singularity-cvmfs-action@del-fix
        with:
          github_token: ${{ secrets.PERSONAL_ACCESS_TOKEN }}  # so job can git push
          delete_image_tags: 'skymap_scanner:${{ github.event.ref }}-[SHA]'  # image tags to remove
          dest_dir: 'realtime'  # Required for constructing path pattern<|MERGE_RESOLUTION|>--- conflicted
+++ resolved
@@ -55,29 +55,6 @@
         if: contains(github.event.inputs.platform || 'linux/amd64', 'arm')
         uses: docker/setup-qemu-action@v2
 
-<<<<<<< HEAD
-    -
-      name: Push Docker Image X86_64
-      # if: ${{ arch != 'arm' }}
-      uses: docker/build-push-action@v3
-      with:
-        context: .
-        platforms: ${{ github.event.inputs.platform || 'linux/amd64' }}
-        push: ${{ github.event_name != 'pull_request' }}
-        tags: ${{ steps.docker_meta.outputs.tags }}
-        labels: ${{ steps.docker_meta.outputs.labels }}
-
-    # -
-    #   name: Push Docker Image
-    #   if: ${{ arch == 'arm' }}
-    #   uses: docker/build-push-action@v3
-    #   with:
-    #     context: .
-    #     platforms: linux/amd64,linux/arm64/v8
-    #     push: ${{ github.event_name != 'pull_request' }}
-    #     tags: ${{ steps.docker_meta.outputs.tags }}
-    #     labels: ${{ steps.docker_meta.outputs.labels }}
-=======
       - name: Set up Docker Buildx
         uses: docker/setup-buildx-action@v2
 
@@ -89,7 +66,6 @@
           push: ${{ github.event_name != 'pull_request' }}
           tags: ${{ steps.docker_meta.outputs.tags }}
           labels: ${{ steps.docker_meta.outputs.labels }}
->>>>>>> 918f7380
 
   cvmfs:
     name: CVMFS Image
