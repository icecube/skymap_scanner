--- conflicted
+++ resolved
@@ -28,11 +28,7 @@
     # via matplotlib
 ed25519==1.5
     # via nkeys
-<<<<<<< HEAD
-ewms-pilot==0.10.1
-=======
 ewms-pilot==0.10.2
->>>>>>> 48e4544e
     # via skymap-scanner (setup.py)
 fonttools==4.39.3
     # via matplotlib
