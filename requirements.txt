--- conflicted
+++ resolved
@@ -47,13 +47,8 @@
     #   healpy
     #   icecube-skyreader
 meander==0.0.3
-<<<<<<< HEAD
-    # via skymap-scanner (setup.py)
-numpy==1.24.3
-=======
     # via icecube-skyreader
 numpy==1.24.2
->>>>>>> ec3a2c09
     # via
     #   astropy
     #   contourpy
@@ -65,7 +60,7 @@
     #   pyerfa
     #   scipy
     #   skymap-scanner (setup.py)
-oms-mqclient==2.1.0
+oms-mqclient==1.2.0
     # via
     #   ewms-pilot
     #   skymap-scanner (setup.py)
@@ -73,13 +68,8 @@
     # via
     #   astropy
     #   matplotlib
-<<<<<<< HEAD
-pandas==2.0.1
-    # via skymap-scanner (setup.py)
-=======
 pandas==2.0.0
     # via icecube-skyreader
->>>>>>> ec3a2c09
 pillow==9.5.0
     # via matplotlib
 pycparser==2.21
@@ -102,7 +92,7 @@
     # via astropy
 qrcode==7.4.2
     # via wipac-rest-tools
-requests==2.29.0
+requests==2.28.2
     # via
     #   requests-futures
     #   wipac-dev-tools
@@ -113,11 +103,7 @@
     # via healpy
 six==1.16.0
     # via python-dateutil
-<<<<<<< HEAD
-tornado==6.3.1
-=======
 tornado==6.3
->>>>>>> ec3a2c09
     # via wipac-rest-tools
 types-cryptography==3.3.23.2
     # via pyjwt
