--- conflicted
+++ resolved
@@ -688,12 +688,9 @@
         event_contents = fetch_event_contents_from_file(args.event_file)
 
     # get inputs (load event_id + state_dict cache)
-<<<<<<< HEAD
     # NOTE: if pulses_name is None, it is automatically determined from the realtime format version
     # leave argument to support passing an arbitrary pulses_name in the future
-=======
     LOGGER.info("Extracting event...")
->>>>>>> e602f6ec
     event_metadata, state_dict = extract_json_message.extract_json_message(
         event_contents,
         reco_algo=args.reco_algo,
