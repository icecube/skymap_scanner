"""Configuration constants."""

import dataclasses as dc
from pathlib import Path
from typing import Final, List

import ewms_pilot
import mqclient
from wipac_dev_tools import from_environment_as_dataclass, logging_tools

# pylint:disable=invalid-name

#
# True constants
#


# Local data sources. These are assumed to be filesystem paths and are expected to have the same directory structure.
LOCAL_DATA_SOURCES: Final[List[Path]] = [
    Path("/opt/i3-data"),
    Path("/cvmfs/icecube.opensciencegrid.org/data"),
]

# HTTP source to download data from.
REMOTE_DATA_SOURCE: Final[str] = "http://prod-exe.icecube.wisc.edu"

# Local ephemeral directory to stage files.
LOCAL_DATA_CACHE: Final[Path] = Path("./data-staging-cache")

# Directory path under a local data source to fetch spline data from.
LOCAL_SPLINE_SUBDIR: Final[str] = "photon-tables/splines"
REMOTE_SPLINE_SUBDIR: Final[str] = "spline-tables"

# GCD data sources.
LOCAL_GCD_DATA_SOURCES: Final[List[Path]] = [
    Path("/opt/i3-data/baseline_gcds"),
    Path("/cvmfs/icecube.opensciencegrid.org/users/RealTime/GCD/PoleBaseGCDs"),
]

DEFAULT_GCD_DIR = LOCAL_GCD_DATA_SOURCES[0]

# Since the container and CVFMS have GCD files in different subdirectories
#   we put the complete path in LOCAL_GCD_DATA_SOURCES and use no subdir.
LOCAL_GCD_SUBDIR = ""

# This is temporary until it can be replaced by prod-exe.
REMOTE_GCD_DATA_SOURCE: Final[
    str
] = "https://www-zeuthen.desy.de/~mlincett/baseline_gcds"


# physics strings
<<<<<<< HEAD
INPUT_PULSES_NAME_MAP: Final[dict[str, str]] = {
    "2021a": "SplitUncleanedInIcePulses",
    "2023a": "SplitInIcePulses",
}
DEFAULT_INPUT_PULSES_NAME: Final = "SplitUncleanedInIcePulses"

INPUT_PULSES_NAME = "SplitUncleanedInIcePulses"

=======
INPUT_PULSES_NAME: Final = "SplitInIcePulses"
>>>>>>> e602f6ec
INPUT_TIME_NAME: Final = "SeedVertexTime"
INPUT_POS_NAME: Final = "SeedVertexPos"
OUTPUT_PARTICLE_NAME: Final = "MillipedeSeedParticle"

# For commonly used keys
I3FRAME_NSIDE: Final = "SCAN_HealpixNSide"
I3FRAME_PIXEL: Final = "SCAN_HealpixPixel"
I3FRAME_POSVAR: Final = "SCAN_PositionVariationIndex"
#
STATEDICT_GCDQP_PACKET: Final = "GCDQp_packet"
STATEDICT_BASELINE_GCD_FILE: Final = "baseline_GCD_file"
STATEDICT_NSIDES: Final = "nsides"
STATEDICT_INPUT_PULSES: Final = "input_pulses_name"
#
MSG_KEY_RECO_ALGO: Final = "reco_algo"
MSG_KEY_PFRAME: Final = "pframe"

BASELINE_GCD_FILENAME = "base_GCD_for_diff.i3"
SOURCE_BASELINE_GCD_METADATA = "original_base_GCD_for_diff_filename.txt"
GCDQp_FILENAME = "GCDQp.i3"

PREDICTIVE_SCANNING_THRESHOLD_MIN = 0.1
PREDICTIVE_SCANNING_THRESHOLD_MAX = 1.0
PREDICTIVE_SCANNING_THRESHOLD_DEFAULT = 1.0

REPORTER_TIMELINE_PERCENTAGES = [
    0.1,
    0.2,
    0.3,
    0.4,
    0.5,
    0.6,
    0.8,
    0.9,
    0.95,  # start narrowing to show outliers
    0.99,
    0.999,
    0.9999,
    0.99999,
    1.0,
]
COLLECTOR_BASE_THRESHOLDS = [0.1, 0.2, 0.3, 0.4, 0.5, 0.6, 0.7, 0.8, 0.9, 1.0]


#
# Env var constants: set as constants & typecast
#


@dc.dataclass(frozen=True)
class EnvConfig:
    """For storing environment variables, typed."""

    SKYSCAN_PROGRESS_INTERVAL_SEC: int = 1 * 60
    SKYSCAN_RESULT_INTERVAL_SEC: int = 2 * 60

    SKYSCAN_KILL_SWITCH_CHECK_INTERVAL: int = 5 * 60

    # BROKER/MQ VARS
    SKYSCAN_BROKER_CLIENT: str = "rabbitmq"
    SKYSCAN_BROKER_ADDRESS: str = ""  # broker / mq address
    SKYSCAN_BROKER_AUTH: str = ""  # broker / mq auth token

    # TIMEOUTS
    #
    # seconds -- how long client waits between receiving pixels before thinking event scan is 100% done
    #  - set to `max(reco duration) + max(subsequent iteration startup time)`
    #  - think about starved clients
    #  - normal expiration scenario: the scan is done, no more pixels to scan (alternative: manually kill client process)
    SKYSCAN_MQ_TIMEOUT_TO_CLIENTS: int = 60 * 30  # 30 mins
    #
    # seconds -- how long server waits before thinking all clients are dead
    #  - set to duration of first reco + client launch (condor)
    #  - important if clients launch *AFTER* server
    #  - normal expiration scenario: all clients died (bad condor submit file), otherwise never (server knows when all recos are done)
    SKYSCAN_MQ_TIMEOUT_FROM_CLIENTS: int = 3 * 24 * 60 * 60  # 3 days
    #
    # seconds -- how long client waits before first message (set to duration of server startup)
    #  - important if clients launch *BEFORE* server
    #  - normal expiration scenario: server died (ex: tried to read corrupted event file), otherwise never
    SKYSCAN_MQ_CLIENT_TIMEOUT_WAIT_FOR_FIRST_MESSAGE: int = 60 * 60  # 60 mins

    EWMS_PILOT_TASK_TIMEOUT: int = 60 * 30

    # SKYDRIVER VARS
    SKYSCAN_SKYDRIVER_ADDRESS: str = ""  # SkyDriver REST interface address
    SKYSCAN_SKYDRIVER_AUTH: str = ""  # SkyDriver REST interface auth token
    SKYSCAN_SKYDRIVER_SCAN_ID: str = ""  # globally unique suffix for queue names

    # LOGGING VARS
    SKYSCAN_LOG: str = "INFO"
    SKYSCAN_LOG_THIRD_PARTY: str = "WARNING"
    SKYSCAN_EWMS_PILOT_LOG: str = "INFO"
    SKYSCAN_MQ_CLIENT_LOG: str = "INFO"

    # TESTING/DEBUG VARS
    SKYSCAN_MINI_TEST: bool = False  # run minimal variations for testing (mini-scale)
    SKYSCAN_CRASH_DUMMY_PROBABILITY: float = 0.5  # for reco algo: crash-dummy

    def __post_init__(self) -> None:
        """Check values."""
        if self.SKYSCAN_PROGRESS_INTERVAL_SEC <= 0:
            raise ValueError(
                f"Env Var: SKYSCAN_PROGRESS_INTERVAL_SEC is not positive: {self.SKYSCAN_PROGRESS_INTERVAL_SEC}"
            )
        if self.SKYSCAN_RESULT_INTERVAL_SEC <= 0:
            raise ValueError(
                f"Env Var: SKYSCAN_RESULT_INTERVAL_SEC is not positive: {self.SKYSCAN_RESULT_INTERVAL_SEC}"
            )


ENV = from_environment_as_dataclass(EnvConfig)


def configure_loggers() -> None:
    """Set up loggers with common configurations."""
    logging_tools.set_level(
        ENV.SKYSCAN_LOG,  # type: ignore[arg-type]
        first_party_loggers="skyscan",
        third_party_level=ENV.SKYSCAN_LOG_THIRD_PARTY,  # type: ignore[arg-type]
        use_coloredlogs=True,
        future_third_parties=["google", "pika"],
        specialty_loggers={
            ewms_pilot.pilot.LOGGER: ENV.SKYSCAN_EWMS_PILOT_LOG,  # type: ignore[attr-defined, dict-item]
            mqclient.queue.LOGGER: ENV.SKYSCAN_MQ_CLIENT_LOG,  # type: ignore[dict-item]
        },
    )<|MERGE_RESOLUTION|>--- conflicted
+++ resolved
@@ -50,7 +50,6 @@
 
 
 # physics strings
-<<<<<<< HEAD
 INPUT_PULSES_NAME_MAP: Final[dict[str, str]] = {
     "2021a": "SplitUncleanedInIcePulses",
     "2023a": "SplitInIcePulses",
@@ -59,9 +58,6 @@
 
 INPUT_PULSES_NAME = "SplitUncleanedInIcePulses"
 
-=======
-INPUT_PULSES_NAME: Final = "SplitInIcePulses"
->>>>>>> e602f6ec
 INPUT_TIME_NAME: Final = "SeedVertexTime"
 INPUT_POS_NAME: Final = "SeedVertexPos"
 OUTPUT_PARTICLE_NAME: Final = "MillipedeSeedParticle"
