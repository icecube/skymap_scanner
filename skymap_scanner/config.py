"""Configuration constants."""

import dataclasses as dc
import enum
import os
from pathlib import Path
from typing import Final

from wipac_dev_tools import from_environment_as_dataclass

# pylint:disable=invalid-name

#
# True constants
#

GCD_BASE_DIRS: Final = [
    os.path.join(
        os.environ["HOME"], "PoleBaseGCDs"
    ),  # why can't we reach anything from the followup nodes???
    "file:///data/user/followup/baseline_gcds",
    "http://icecube:skua@convey.icecube.wisc.edu/data/user/followup/baseline_gcds",
    "file:///data/exp/IceCube/2016/internal-system/PoleBaseGCDs",
    "http://icecube:skua@convey.icecube.wisc.edu/data/exp/IceCube/2016/internal-system/PoleBaseGCDs",
    "file:///cvmfs/icecube.opensciencegrid.org/users/steinrob/GCD/PoleBaseGCDs/",
]

DEFAULT_GCD_DIR: Path = Path("/opt/i3-data/baseline_gcds")

MIN_NSIDE_DEFAULT: Final = 8
MAX_NSIDE_DEFAULT: Final = 512

# physics strings
INPUT_TIME_NAME: Final = "HESE_VHESelfVetoVertexTime"
INPUT_POS_NAME: Final = "HESE_VHESelfVetoVertexPos"
OUTPUT_PARTICLE_NAME: Final = "MillipedeSeedParticle"

# For commonly used keys
I3FRAME_NSIDE: Final = "SCAN_HealpixNSide"
I3FRAME_PIXEL: Final = "SCAN_HealpixPixel"
I3FRAME_POSVAR: Final = "SCAN_PositionVariationIndex"
#
STATEDICT_GCDQP_PACKET: Final = "GCDQp_packet"
STATEDICT_BASELINE_GCD_FILE: Final = "baseline_GCD_file"
STATEDICT_NSIDES: Final = "nsides"
#
MSG_KEY_RECO_ALGO: Final = "reco_algo"
MSG_KEY_PFRAME: Final = "pframe"


class RecoAlgo(enum.Enum):
    """The supported reconstruction algorithms."""

    MILLIPEDE = enum.auto()
    DUMMY = enum.auto()
<<<<<<< HEAD
=======


>>>>>>> 465c9b96
#
# Env var constants: set as constants & typecast
#


@dc.dataclass(frozen=True)
class EnvConfig:
    """For storing environment variables, typed."""

    SKYSCAN_REPORT_INTERVAL_SEC: int = 5 * 60
    SKYSCAN_PLOT_INTERVAL_SEC: int = 30 * 60
    SKYSCAN_SLACK_API_KEY: str = ""
    SKYSCAN_SLACK_CHANNEL: str = "#gfu_live"

    def __post_init__(self) -> None:
        """Check values."""
        if self.SKYSCAN_REPORT_INTERVAL_SEC <= 0:
            raise ValueError(
                f"Env Var: SKYSCAN_REPORT_INTERVAL_SEC is not positive: {self.SKYSCAN_REPORT_INTERVAL_SEC}"
            )
        if self.SKYSCAN_PLOT_INTERVAL_SEC <= 0:
            raise ValueError(
                f"Env Var: SKYSCAN_PLOT_INTERVAL_SEC is not positive: {self.SKYSCAN_PLOT_INTERVAL_SEC}"
            )


env = from_environment_as_dataclass(EnvConfig)<|MERGE_RESOLUTION|>--- conflicted
+++ resolved
@@ -53,11 +53,8 @@
 
     MILLIPEDE = enum.auto()
     DUMMY = enum.auto()
-<<<<<<< HEAD
-=======
 
 
->>>>>>> 465c9b96
 #
 # Env var constants: set as constants & typecast
 #
