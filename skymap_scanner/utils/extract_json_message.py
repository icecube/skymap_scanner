"""Tools for extracting json messages."""

# fmt: off
# pylint: skip-file

import json
import os
from typing import Tuple, Union

from icecube import full_event_followup, icetray  # type: ignore[import]
from skyreader import EventMetadata

from .. import config as cfg
from . import LOGGER
from .load_scan_state import load_scan_state
from .prepare_frames import prepare_frames
from .utils import (
    get_event_mjd,
    hash_frame_packet,
    load_framepacket_from_file,
    rewrite_frame_stop,
    save_GCD_frame_packet_to_file,
)
from .data_handling import get_gcd_datastager


def extract_GCD_diff_base_filename(frame_packet):
    # check the base filename (it should be the same for all "Diff" objects)
    GCD_diff_base_filename = None
    for frame in frame_packet:
        # only check GCD frames
        if frame.Stop not in [icetray.I3Frame.Geometry, icetray.I3Frame.Calibration, icetray.I3Frame.DetectorStatus]: continue

        for key in list(frame.keys()):
            if frame.get_stop(key) != frame.Stop: continue # only look at native stops
            if not key.endswith('Diff'): continue # skip non-diff keys

            if GCD_diff_base_filename is None:
                GCD_diff_base_filename = frame[key].base_filename
                LOGGER.debug(f"GCD diff base_filename loaded from {key} in {frame.Stop} frame.")
            elif frame[key].base_filename != GCD_diff_base_filename:
                raise RuntimeError("inconsistent frame diff base GCD file names. expected {0}, got {1}".format(GCD_diff_base_filename, frame[key].base_filename))

    if GCD_diff_base_filename == "current-gcd":
        # It is unclear which legacy case is covered by this condition.
        LOGGER.warning("Baseline GCD file is \"current-gcd\". Replacing with \"2016_01_08_Run127381.i3\".")
        GCD_diff_base_filename = "2016_01_08_Run127381.i3"

    return GCD_diff_base_filename

def __get_pulses_name(event_dict: dict):
    # Some JSON events may not have the 'version' attribute.
    # In such case we default to "no-version".
    realtime_format_version: str = event_dict["value"].get("version", "no-version")

    # If a version is not in the map (always the case for `no-version`) use default
    #   otherwise get pulses name from the map.
    pulses_name = cfg.INPUT_PULSES_NAME_MAP.get(
            realtime_format_version,
            cfg.DEFAULT_INPUT_PULSES_NAME
        )
    return pulses_name

def extract_json_message(
    event_dict: dict,
    reco_algo: str,
    is_real_event: bool,
    cache_dir: str,
    GCD_dir: str,
    pulses_name: Union[str, None] # Union can be replaced by `|` only from python 3.10 
) -> Tuple[EventMetadata, dict]:

<<<<<<< HEAD
    __validate_cache_dir(cache_dir=cache_dir)

    if pulses_name is None:
        pulses_name = __get_pulses_name(event_dict=event_dict)

    # extract the event content
    # the event object is converted to JSON
    # and the IceTray frames are extracted using `full_event_followup`
    frame_packet = full_event_followup.i3live_json_to_frame_packet(
        json.dumps(event_dict),
        pnf_framing=True
    )

    event_metadata, state_dict = prepare_frame_packet(
=======
    # extract the packet
    LOGGER.info("Extracting JSON to frame packet")
    frame_packet = full_event_followup.i3live_json_to_frame_packet(json.dumps(json_data), pnf_framing=True)

    LOGGER.info("Assembling event frames")
    _, event_metadata, state_dict = __extract_frame_packet(
>>>>>>> e602f6ec
        frame_packet,
        reco_algo=reco_algo,
        is_real_event=is_real_event,
        cache_dir=cache_dir,
        GCD_dir=GCD_dir,
        pulses_name=pulses_name
    )

    LOGGER.info("Load scan state...")
    # try to load existing pixels if there are any
    state_dict = load_scan_state(event_metadata,
                                 state_dict,
                                 reco_algo,
                                 cache_dir=cache_dir)
    
    state_dict[cfg.STATEDICT_INPUT_PULSES] = pulses_name
    
    return event_metadata, state_dict


def __extract_event_type(physics_frame):
    if "AlertShortFollowupMsg" in physics_frame:
        alert_keys = json.loads(physics_frame["AlertShortFollowupMsg"].value).keys()
        if "hese" in alert_keys:
            return "HESE"
        elif "ehe" in alert_keys:
            return "EHE"
        elif "neutrino" in alert_keys:
            return "neutrino"
        elif "estres" in alert_keys:
            return "ESTRES"
    elif "HESE_llhratio" in physics_frame:
        return "HESE"
    elif "Estres_p_miss" in physics_frame:
        return "ESTRES"
    elif "PoleEHEOphelia_ImpLF" in physics_frame:
        return "EHE"
    return None


# split out from prepare_frame_packet()
def __validate_cache_dir(cache_dir: str):
    if not os.path.exists(cache_dir):
        raise RuntimeError("cache directory \"{0}\" does not exist.".format(cache_dir))
    if not os.path.isdir(cache_dir):
        raise RuntimeError("cache directory \"{0}\" is not a directory.".format(cache_dir))

# split out from prepare_frame_packet()
def __validate_frame_packet(frame_packet: list):
    if len(frame_packet) != 5:
        raise RuntimeError("frame packet length is not 5")
    if frame_packet[-1].Stop not in [icetray.I3Frame.Physics, icetray.I3Frame.Stream('p')]:
        raise RuntimeError("frame packet does not end with Physics frame")

# split out from prepare_frame_packet()
def __validate_physics_frame(physics_frame):
    # extract event ID
    if "I3EventHeader" not in physics_frame:
        raise RuntimeError("No I3EventHeader in Physics frame.")

# split out from __extract_frame_packet 
def __ensure_cache_directory(cache_dir, event_metadata):
    event_cache_dir = os.path.join(cache_dir, str(event_metadata))
    if os.path.exists(event_cache_dir) and not os.path.isdir(event_cache_dir):
        raise RuntimeError("This event would be cached in directory \"{0}\", but it exists and is not a directory.".format(event_cache_dir))
    if not os.path.exists(event_cache_dir):
        os.mkdir(event_cache_dir)
    return event_cache_dir


def prepare_frame_packet(
    frame_packet: list,
    reco_algo: str,
    is_real_event: bool,
    pulses_name: str,
    cache_dir: str,
    GCD_dir: str,
) -> Tuple[EventMetadata, dict]:
    """This method:
    1. extracts metadata from the IceTray frame_packet;
    2. creates a cache for the event under `cache_dir` (to be deprecated);
    3. determines the baseline GCD filename for events having compressed GCD;
    4. invokes `prepare_frames` to uncompress the GCD information and
        run the `prepare_frames` traysegment of `reco_algo`. 

    Returns:
        Tuple[EventMetadata, dict]:
            - event metadata
            - dict containing uncompressed frame packet and baseline GCD filename
    """

    __validate_frame_packet(frame_packet=frame_packet)

    # move the last packet frame from Physics to the Physics stream
    frame_packet[-1] = rewrite_frame_stop(frame_packet[-1], icetray.I3Frame.Stream('P'))
    
    physics_frame = frame_packet[-1]

    __validate_physics_frame(physics_frame=physics_frame)
 
    header = physics_frame["I3EventHeader"]

    event_metadata = EventMetadata(
        header.run_id,
        header.event_id,
        __extract_event_type(physics_frame),
        get_event_mjd(frame_packet),
        is_real_event,
    )
    LOGGER.debug("event ID is {0}".format(event_metadata))

    event_cache_dir = __ensure_cache_directory(cache_dir, event_metadata)

    # see if we have the required baseline GCD to which to apply the GCD diff
    baseline_GCD = extract_GCD_diff_base_filename(frame_packet)

    # Deal with different scenarios:
    # if packet has GCD diff (realtime alert):
    # - retrieve baseline GCD name from frame
    # - lookup corresponding file in GCD_dir
    # - cache baseline GCD file and medatadata (check consistency if already cached)
    # if packet does not have GCD (GFU event or legacy EHE)
    # - look up baseline GCD in GCD_dir based on run number
    # - assemble GCDQp from baseline GCD

    LOGGER.info("Retrieving GCD...")
    LOGGER.debug(f"Extracted GCD_diff_base_filename = {baseline_GCD}.")
    LOGGER.debug(f"GCD dir is set to = {GCD_dir}.")

    #=====================
    # GCD-diff framepacket
    #=====================
    if baseline_GCD is None:
<<<<<<< HEAD
        LOGGER.debug("Packet does not need a GCD diff.")
        baseline_GCD_file = None
=======
        LOGGER.info("Packet does not need a GCD diff.")
>>>>>>> e602f6ec
    else:
        LOGGER.info("Running GCD uncompress logic...")
        datastager = get_gcd_datastager()
        # assume GCD dir is always valid
        baseline_GCD_file = os.path.join(GCD_dir, baseline_GCD)
        
        LOGGER.debug(f"Trying GCD file: {baseline_GCD_file}")
        datastager.stage_files([baseline_GCD])
        baseline_GCD_file = datastager.get_filepath(baseline_GCD)

        if not os.path.isfile(baseline_GCD_file):
            raise RuntimeError(f"Baseline GCD file {baseline_GCD_file} not available!")
        # NOTE: logic allowing GCD_dir to point to a file, in order to directly override the GCD has been removed.
        
        cached_baseline_GCD_file = os.path.join(event_cache_dir, cfg.BASELINE_GCD_FILENAME)

        baseline_GCD_framepacket = load_framepacket_from_file(baseline_GCD_file)

        if os.path.exists(cached_baseline_GCD_file):
            # this should occur if the cache is isolated on a server-instance basis
            # but we keep it for the time being in case we want to read back an old scan
            baseline_GCD_hash = hash_frame_packet(baseline_GCD_framepacket)

            cached_baseline_GCD_framepacket = load_framepacket_from_file(cached_baseline_GCD_file)
            cached_baseline_GCD_hash = hash_frame_packet(cached_baseline_GCD_framepacket)

            if cached_baseline_GCD_hash != baseline_GCD_hash:
                raise RuntimeError(f"Existing baseline GCD in cache (SHA1 {cached_baseline_GCD_hash}) and packet from input (SHA1 {baseline_GCD_hash}) differ.")
            LOGGER.debug("Checked baseline GCD against existing data in cache: consistent.")
        else:
            save_GCD_frame_packet_to_file(baseline_GCD_framepacket, cached_baseline_GCD_file)
            LOGGER.debug(f"Wrote baseline GCD frames to {cached_baseline_GCD_file}.")

        # baseline_GCD path is saved in a text file
        source_baseline_GCD_metadata = os.path.join(event_cache_dir, cfg.SOURCE_BASELINE_GCD_METADATA)
        if os.path.isfile(source_baseline_GCD_metadata):
            with open(source_baseline_GCD_metadata, 'r') as f:
                filename = f.read()
            if (filename != baseline_GCD) and (os.path.basename(filename) != os.path.basename(baseline_GCD)):
                raise RuntimeError(f"Expected the stored source baseline GCD to be {baseline_GCD}. It is {filename}.")
        with open(source_baseline_GCD_metadata, "w") as text_file:
            text_file.write(baseline_GCD)   

    #=====================
    # GCD-less framepacket
    #=====================
    if ("I3Geometry" not in frame_packet[0]) and ("I3GeometryDiff" not in frame_packet[0]):
        LOGGER.info("Packet with empty GCD frames. Need to load baseline GCD")
        # If no GCD is specified, work out correct one from run number
        available_GCDs = sorted([x for x in os.listdir(GCD_dir) if ".i3" in x])
        run = float(header.run_id)
        latest = available_GCDs[0]
        for x in available_GCDs:
            if "Run" in x:
                if run > float(x.split("_")[3][3:-3]):
                    latest = x
            elif "baseline" in x:
                if run > float(x.split("_")[2][:-3]):
                    latest = x

        baseline_GCD_file = os.path.join(GCD_dir, latest)

        LOGGER.debug((available_GCDs, run))
        LOGGER.debug(f"By process of elimination using run numbers, using {baseline_GCD_file}")
        baseline_GCD_framepacket = load_framepacket_from_file(baseline_GCD_file)
        for i in (0,1,2):
            frame_packet[i] = baseline_GCD_framepacket[i]
        del baseline_GCD_framepacket

    LOGGER.info("Preprocessing event frames!")
    # Uncompress GCD info and invoke `prepare_frames` traysegment provided by `reco_algo`
    # - frame_packet has GCD diff => baseline_GCD_file is a path string
    # - frame_packet has either normal GCD or has been reassembled => baseline_GCD_file is None
    prepared_frame_packet = prepare_frames(frame_packet, baseline_GCD_file, reco_algo, pulses_name=pulses_name)

    # Delete original frame packet.
    del frame_packet

    # move the last packet frame from Physics to the 'p' stream
    # the 'p' stream is a renamed IceTray Physics stream to be only used in the scanner client
    prepared_frame_packet[-1] = rewrite_frame_stop(prepared_frame_packet[-1], icetray.I3Frame.Stream('p'))

    cached_GCDQp = os.path.join(event_cache_dir, cfg.GCDQp_FILENAME)

    if os.path.exists(cached_GCDQp):
        # GCD already exists - check to make sure it is consistent
        GCDQp_framepacket_hash = hash_frame_packet(prepared_frame_packet)
        cached_QCDQp_framepacket = load_framepacket_from_file(cached_GCDQp)
        cached_GCDQp_framepacket_hash = hash_frame_packet(cached_QCDQp_framepacket)
        if GCDQp_framepacket_hash != cached_GCDQp_framepacket_hash:
            raise RuntimeError(f"Existing GCDQp packet in cache (SHA1 {cached_GCDQp_framepacket_hash}) and packet from input (SHA1 {GCDQp_framepacket_hash}) differ.")
        LOGGER.debug("Checked dependency against cached GCDQp: consistent.")
    else:
        # no GCD exists yet
        save_GCD_frame_packet_to_file(prepared_frame_packet, cached_GCDQp)
        LOGGER.debug(f"Wrote GCDQp dependency frames to {cached_GCDQp}.")

    return (
        event_metadata,
        {
            cfg.STATEDICT_GCDQP_PACKET: prepared_frame_packet,
            cfg.STATEDICT_BASELINE_GCD_FILE: baseline_GCD_file
        },
    )<|MERGE_RESOLUTION|>--- conflicted
+++ resolved
@@ -70,7 +70,6 @@
     pulses_name: Union[str, None] # Union can be replaced by `|` only from python 3.10 
 ) -> Tuple[EventMetadata, dict]:
 
-<<<<<<< HEAD
     __validate_cache_dir(cache_dir=cache_dir)
 
     if pulses_name is None:
@@ -79,20 +78,13 @@
     # extract the event content
     # the event object is converted to JSON
     # and the IceTray frames are extracted using `full_event_followup`
+    LOGGER.info("Extracting JSON to frame packet")
     frame_packet = full_event_followup.i3live_json_to_frame_packet(
         json.dumps(event_dict),
         pnf_framing=True
     )
 
     event_metadata, state_dict = prepare_frame_packet(
-=======
-    # extract the packet
-    LOGGER.info("Extracting JSON to frame packet")
-    frame_packet = full_event_followup.i3live_json_to_frame_packet(json.dumps(json_data), pnf_framing=True)
-
-    LOGGER.info("Assembling event frames")
-    _, event_metadata, state_dict = __extract_frame_packet(
->>>>>>> e602f6ec
         frame_packet,
         reco_algo=reco_algo,
         is_real_event=is_real_event,
@@ -226,12 +218,8 @@
     # GCD-diff framepacket
     #=====================
     if baseline_GCD is None:
-<<<<<<< HEAD
         LOGGER.debug("Packet does not need a GCD diff.")
         baseline_GCD_file = None
-=======
-        LOGGER.info("Packet does not need a GCD diff.")
->>>>>>> e602f6ec
     else:
         LOGGER.info("Running GCD uncompress logic...")
         datastager = get_gcd_datastager()
