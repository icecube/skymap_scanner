--- conflicted
+++ resolved
@@ -68,24 +68,15 @@
     baseline_gcd_file = Path(datastager.get_filepath(baseline_gcd_file.name))
 
     # check if baseline GCD file is reachable
-<<<<<<< HEAD
-    if not Path(startup_json_dict[cfg.STATEDICT_BASELINE_GCD_FILE]).exists():
-        raise FileNotFoundError(startup_json_dict[cfg.STATEDICT_BASELINE_GCD_FILE])
-=======
     if not baseline_gcd_file.exists():
         raise FileNotFoundError(baseline_gcd_file)
->>>>>>> e602f6ec
 
     cmd = (
         "python -m skymap_scanner.client.reco_icetray "
         " --in-pkl {{INFILE}}"  # no f-string b/c want to preserve '{{..}}'
         " --out-pkl {{OUTFILE}}"  # ^^^
         " --gcdqp-packet-json GCDQp_packet.json"
-<<<<<<< HEAD
-        f" --baseline-gcd-file {startup_json_dict[cfg.STATEDICT_BASELINE_GCD_FILE]}"
-=======
         f" --baseline-gcd-file {baseline_gcd_file}"
->>>>>>> e602f6ec
     )
 
     # go!
