--- conflicted
+++ resolved
@@ -35,7 +35,6 @@
 
 class MillipedeOriginal(RecoInterface):
     """Reco logic for millipede."""
-<<<<<<< HEAD
     variation_distance = 20.*I3Units.m
 
     if cfg.ENV.SKYSCAN_MINI_TEST:
@@ -48,36 +47,21 @@
     pulsesName_cleaned = pulsesName+'LatePulseCleaned'
 
     # Spline requirements
-=======
-    # Spline requirements ##############################################
->>>>>>> 89e6a066
     MIE_ABS_SPLINE = "ems_mie_z20_a10.abs.fits"
     MIE_PROB_SPLINE = "ems_mie_z20_a10.prob.fits"
 
     SPLINE_REQUIREMENTS = [ MIE_ABS_SPLINE, MIE_PROB_SPLINE ]
 
-<<<<<<< HEAD
-=======
     # Constants ########################################################
     pulsesName = cfg.INPUT_PULSES_NAME
     pulsesName_cleaned = pulsesName+'LatePulseCleaned'
 
     SPEScale = 0.99 # DOM efficiency
 
->>>>>>> 89e6a066
     # Load Data ########################################################
     # At HESE energies, deposited light is dominated by the stochastic losses
     # (muon part emits so little light in comparison)
     # This is why we can use cascade tables
-<<<<<<< HEAD
-    datastager = DataStager(
-        local_paths=cfg.LOCAL_DATA_SOURCES,
-        local_subdir=cfg.LOCAL_SPLINE_SUBDIR,
-        remote_path=f"{cfg.REMOTE_DATA_SOURCE}/{cfg.REMOTE_SPLINE_SUBDIR}",
-    )
-    datastager.stage_files(SPLINE_REQUIREMENTS)
-    abs_spline: str = datastager.get_filepath(MIE_ABS_SPLINE)
-    prob_spline: str = datastager.get_filepath(MIE_PROB_SPLINE)
 
     @icetray.traysegment
     def prepare_frames(tray, name, logger, pulsesName):
@@ -101,13 +85,6 @@
                     OutputVertexTime=cfg.INPUT_TIME_NAME,
                     OutputVertexPos=cfg.INPUT_POS_NAME,
                     If=lambda frame: "HESE_VHESelfVeto" not in frame)
-        
-
-    
-        
-        
-    
-=======
 
     def __init__(self):
         pass
@@ -127,7 +104,6 @@
         self.muon_service = None
 
     @staticmethod
->>>>>>> 89e6a066
     def makeSurePulsesExist(frame, pulsesName) -> None:
         if pulsesName not in frame:
             raise RuntimeError("{0} not in frame".format(pulsesName))
@@ -228,21 +204,6 @@
     @icetray.traysegment
     def traysegment(self, tray, name, logger, seed=None):
         """Perform MillipedeOriginal reco."""
-<<<<<<< HEAD
-
-        # Constants ########################################################
-
-
-        # Services ########################################################
-        cascade_service = photonics_service.I3PhotoSplineService(MillipedeOriginal.abs_spline, MillipedeOriginal.prob_spline, timingSigma=0.0)
-
-        SPEScale = 0.99
-        cascade_service.SetEfficiencies(SPEScale)
-        muon_service = None
-
-        ExcludedDOMs = tray.Add(MillipedeOriginal.exclusions)
-=======
->>>>>>> 89e6a066
 
         ExcludedDOMs = tray.Add(self.exclusions)
 
@@ -254,13 +215,8 @@
         tray.AddModule(notify0, "notify0")
 
         tray.AddService('MillipedeLikelihoodFactory', 'millipedellh',
-<<<<<<< HEAD
-            MuonPhotonicsService=muon_service,
-            CascadePhotonicsService=cascade_service,
-=======
             MuonPhotonicsService=self.muon_service,
             CascadePhotonicsService=self.cascade_service,
->>>>>>> 89e6a066
             ShowerRegularization=0,
             PhotonsPerBin=15,
             ExcludedDOMs=ExcludedDOMs,
