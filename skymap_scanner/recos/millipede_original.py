"""IceTray segment for a millipede reco."""

# fmt: off
# pylint: skip-file
# mypy: ignore-errors

import copy
import datetime
import os
from typing import Tuple

import numpy

from I3Tray import I3Units
from icecube import (  # noqa: F401
    VHESelfVeto,
    dataclasses,
    dataio,
    frame_object_diff,
    gulliver,
    gulliver_modules,
    icetray,
    lilliput,
    millipede,
    photonics_service,
    recclasses,
    simclasses,
)
from icecube.icetray import I3Frame

from .. import config as cfg
from ..utils.data_handling import DataStager
from ..utils.pixel_classes import RecoPixelVariation
from . import RecoInterface

<<<<<<< HEAD
=======
MIE_ABS_SPLINE = "ems_mie_z20_a10.abs.fits"
MIE_PROB_SPLINE = "ems_mie_z20_a10.prob.fits"

spline_requirements = [ MIE_ABS_SPLINE, MIE_PROB_SPLINE ]

>>>>>>> cebc0685
class MillipedeOriginal(RecoInterface):
    """Reco logic for millipede."""
    # Constants ########################################################

    pulsesName = cfg.INPUT_PULSES_NAME
    pulsesName_cleaned = pulsesName+'LatePulseCleaned'
    SPEScale = 0.99

    # Load Data ########################################################
    # At HESE energies, deposited light is dominated by the stochastic losses
    # (muon part emits so little light in comparison)
    # This is why we can use cascade tables
    datastager = DataStager(
        local_paths=cfg.LOCAL_DATA_SOURCES,
        local_subdir=cfg.LOCAL_SPLINE_SUBDIR,
        remote_path=f"{cfg.REMOTE_DATA_SOURCE}/{cfg.REMOTE_SPLINE_SUBDIR}",
    )
    datastager.stage_files(spline_requirements)
    abs_spline: str = datastager.get_filename(MIE_ABS_SPLINE)
    prob_spline: str = datastager.get_filename(MIE_PROB_SPLINE)

    cascade_service = photonics_service.I3PhotoSplineService(abs_spline, prob_spline, timingSigma=0.0)
    cascade_service.SetEfficiencies(SPEScale)
    muon_service = None
    
    def makeSurePulsesExist(frame, pulsesName) -> None:
        if pulsesName not in frame:
            raise RuntimeError("{0} not in frame".format(pulsesName))
        if pulsesName + "TimeWindows" not in frame:
            raise RuntimeError("{0} not in frame".format(pulsesName + "TimeWindows"))
        if pulsesName + "TimeRange" not in frame:
            raise RuntimeError("{0} not in frame".format(pulsesName + "TimeRange"))

    @icetray.traysegment
    def exclusions(tray, name):
        tray.Add('Delete', keys=['BrightDOMs',
                                 'SaturatedDOMs',
                                 'DeepCoreDOMs',
                                 MillipedeOriginal.pulsesName_cleaned,
                                 MillipedeOriginal.pulsesName_cleaned+'TimeWindows',
                                 MillipedeOriginal.pulsesName_cleaned+'TimeRange'])

        exclusionList = \
        tray.AddSegment(millipede.HighEnergyExclusions, 'millipede_DOM_exclusions',
            Pulses = MillipedeOriginal.pulsesName,
            ExcludeDeepCore='DeepCoreDOMs',
            ExcludeSaturatedDOMs='SaturatedDOMs',
            ExcludeBrightDOMs='BrightDOMs',
            BadDomsList='BadDomsList',
            CalibrationErrata='CalibrationErrata',
            SaturationWindows='SaturationWindows'
            )


        # I like having frame objects in there even if they are empty for some frames
        def createEmptyDOMLists(frame, ListNames=[]):
            for name in ListNames:
                if name in frame: continue
                frame[name] = dataclasses.I3VectorOMKey()
        tray.AddModule(createEmptyDOMLists, 'createEmptyDOMLists',
                       ListNames = ["BrightDOMs"])
        # exclude bright DOMs
        ExcludedDOMs = exclusionList

        ##################

        def _weighted_quantile_arg(values, weights, q=0.5):
            indices = numpy.argsort(values)
            sorted_indices = numpy.arange(len(values))[indices]
            medianidx = (weights[indices].cumsum()/weights[indices].sum()).searchsorted(q)
            if (0 <= medianidx) and (medianidx < len(values)):
                return sorted_indices[medianidx]
            else:
                return numpy.nan

        def weighted_quantile(values, weights, q=0.5):
            if len(values) != len(weights):
                raise ValueError("shape of `values` and `weights` don't match!")
            index = _weighted_quantile_arg(values, weights, q=q)
            if not numpy.isnan(index):
                return values[index]
            else:
                return numpy.nan

        def weighted_median(values, weights):
            return weighted_quantile(values, weights, q=0.5)

        def LatePulseCleaning(frame, Pulses, Residual=3e3*I3Units.ns):
            pulses = dataclasses.I3RecoPulseSeriesMap.from_frame(frame, Pulses)
            mask = dataclasses.I3RecoPulseSeriesMapMask(frame, Pulses)
            counter, charge = 0, 0
            qtot = 0
            times = dataclasses.I3TimeWindowSeriesMap()
            for omkey, ps in pulses.items():
                if len(ps) < 2:
                    if len(ps) == 1:
                        qtot += ps[0].charge
                    continue
                ts = numpy.asarray([p.time for p in ps])
                cs = numpy.asarray([p.charge for p in ps])
                median = weighted_median(ts, cs)
                qtot += cs.sum()
                for p in ps:
                    if p.time >= (median+Residual):
                        if omkey not in times:
                            ts = dataclasses.I3TimeWindowSeries()
                            ts.append(dataclasses.I3TimeWindow(median+Residual, numpy.inf)) # this defines the **excluded** time window
                            times[omkey] = ts
                        mask.set(omkey, p, False)
                        counter += 1
                        charge += p.charge
            frame[MillipedeOriginal.pulsesName_cleaned] = mask
            frame[MillipedeOriginal.pulsesName_cleaned+"TimeWindows"] = times
            frame[MillipedeOriginal.pulsesName_cleaned+"TimeRange"] = copy.deepcopy(frame[Pulses+"TimeRange"])

        tray.AddModule(LatePulseCleaning, "LatePulseCleaning",
                       Pulses=MillipedeOriginal.pulsesName,
                       )
        return ExcludedDOMs + [MillipedeOriginal.pulsesName_cleaned+'TimeWindows']


    @icetray.traysegment
    def traysegment(tray, name, logger, seed=None):
        """Perform MillipedeOriginal reco."""
        ExcludedDOMs = tray.Add(MillipedeOriginal.exclusions)

        tray.Add(MillipedeOriginal.makeSurePulsesExist, pulsesName=MillipedeOriginal.pulsesName_cleaned)

        def notify0(frame):
            logger.debug(f"starting a new fit ({name})! {datetime.datetime.now()}")

        tray.AddModule(notify0, "notify0")

        tray.AddService('MillipedeLikelihoodFactory', 'millipedellh',
            MuonPhotonicsService=MillipedeOriginal.muon_service,
            CascadePhotonicsService=MillipedeOriginal.cascade_service,
            ShowerRegularization=0,
            PhotonsPerBin=15,
            # DOMEfficiency=SPEScale, # moved to cascade_service.SetEfficiencies(SPEScale)
            ExcludedDOMs=ExcludedDOMs,
            PartialExclusion=True,
            ReadoutWindow=MillipedeOriginal.pulsesName_cleaned+'TimeRange',
            Pulses=MillipedeOriginal.pulsesName_cleaned,
            BinSigma=3)

        tray.AddService('I3GSLRandomServiceFactory','I3RandomService')

        tray.AddService('I3GSLSimplexFactory', 'simplex',
            MaxIterations=20000)

        coars_steps = dict(StepX=10.*I3Units.m,
                           StepY=10.*I3Units.m,
                           StepZ=10.*I3Units.m,
                           StepZenith=0.,
                           StepAzimuth=0.,
                           StepT=0.*I3Units.ns,
                           ShowerSpacing=5.*I3Units.m,
                           MuonSpacing=0)

        finer_steps = dict(StepX=2.*I3Units.m,
                           StepY=2.*I3Units.m,
                           StepZ=2.*I3Units.m,
                           StepZenith=0.,
                           StepAzimuth=0.,
                           StepT=5.*I3Units.ns,
                           ShowerSpacing=2.5*I3Units.m,
                           MuonSpacing=0)

        tray.AddService('MuMillipedeParametrizationFactory', 'coarseSteps', **coars_steps)

        tray.AddService('I3BasicSeedServiceFactory', 'vetoseed',
            FirstGuesses=[f'{cfg.OUTPUT_PARTICLE_NAME}'],
            TimeShiftType='TNone',
            PositionShiftType='None')

        tray.Add('I3SimpleFitter',
            OutputName='MillipedeStarting1stPass',
            SeedService='vetoseed',
            Parametrization='coarseSteps',
            LogLikelihood='millipedellh',
            Minimizer='simplex')

        def notify1(frame):
            logger.debug(f"1st pass done! {datetime.datetime.now()}")
            logger.debug(f"Seeded with: {frame[f'{cfg.OUTPUT_PARTICLE_NAME}']}")
            logger.debug(f"MillipedeStarting1stPass: {frame['MillipedeStarting1stPass']}")

        tray.AddModule(notify1, "notify1")

        tray.AddService('MuMillipedeParametrizationFactory', 'fineSteps', **finer_steps)

        tray.AddService('I3BasicSeedServiceFactory', 'firstFitSeed',
            FirstGuesses=['MillipedeStarting1stPass'],
            TimeShiftType='TNone',
            PositionShiftType='None')

        tray.Add('I3SimpleFitter',
             SeedService='firstFitSeed',
             OutputName='MillipedeStarting2ndPass',
             Parametrization='fineSteps',
             LogLikelihood='millipedellh',
             Minimizer='simplex')

        def notify2(frame):
            logger.debug(f"2nd pass done! {datetime.datetime.now()}")
            logger.debug(f"MillipedeStarting2ndPass: {frame['MillipedeStarting2ndPass']}")

        tray.AddModule(notify2, "notify2")

    @staticmethod
    def to_recopixelvariation(frame: I3Frame, geometry: I3Frame) -> RecoPixelVariation:
        # Calculate reco losses, based on load_scan_state()
        reco_losses_inside, reco_losses_total = MillipedeOriginal.get_reco_losses_inside(
            p_frame=frame, g_frame=geometry,
        )

        if "MillipedeStarting2ndPass_millipedellh" not in frame:
            llh = float("nan")
        else:
            llh = frame["MillipedeStarting2ndPass_millipedellh"].logl
        return RecoPixelVariation(
            nside=frame[cfg.I3FRAME_NSIDE].value,
            pixel_id=frame[cfg.I3FRAME_PIXEL].value,
            llh=llh,
            reco_losses_inside=reco_losses_inside,
            reco_losses_total=reco_losses_total,
            posvar_id=frame[cfg.I3FRAME_POSVAR].value,
            position=frame["MillipedeStarting2ndPass"].pos,
            time=frame["MillipedeStarting2ndPass"].time,
            energy=frame["MillipedeStarting2ndPass"].energy,
        )

    @staticmethod
    def get_reco_losses_inside(p_frame: I3Frame, g_frame: I3Frame) -> Tuple[float, float]:

        if "MillipedeStarting2ndPass" not in p_frame:
            return numpy.nan, numpy.nan
        recoParticle = p_frame["MillipedeStarting2ndPass"]

        if "MillipedeStarting2ndPassParams" not in p_frame:
            return numpy.nan, numpy.nan

        def getRecoLosses(vecParticles):
            losses = []
            for p in vecParticles:
                if not p.is_cascade:
                    continue
                if p.energy == 0.:
                    continue
                losses.append([p.time, p.energy])
            return losses
        recoLosses = getRecoLosses(p_frame["MillipedeStarting2ndPassParams"])


        intersectionPoints = VHESelfVeto.IntersectionsWithInstrumentedVolume(g_frame["I3Geometry"], recoParticle)
        intersectionTimes = []
        for intersectionPoint in intersectionPoints:
            vecX = intersectionPoint.x - recoParticle.pos.x
            vecY = intersectionPoint.y - recoParticle.pos.y
            vecZ = intersectionPoint.z - recoParticle.pos.z

            prod = vecX*recoParticle.dir.x + vecY*recoParticle.dir.y + vecZ*recoParticle.dir.z
            dist = numpy.sqrt(vecX**2 + vecY**2 + vecZ**2)
            if prod < 0.:
                dist *= -1.
            intersectionTimes.append(dist/dataclasses.I3Constants.c + recoParticle.time)

        entryTime = None
        exitTime = None
        intersectionTimes = sorted(intersectionTimes)
        if len(intersectionTimes) == 0:
            return 0., 0.

        entryTime = intersectionTimes[0]-60.*I3Units.m/dataclasses.I3Constants.c
        intersectionTimes = intersectionTimes[1:]
        exitTime = intersectionTimes[-1]+60.*I3Units.m/dataclasses.I3Constants.c
        intersectionTimes = intersectionTimes[:-1]

        totalRecoLosses = 0.
        totalRecoLossesInside = 0.
        for entry in recoLosses:
            totalRecoLosses += entry[1]
            if entryTime is not None and entry[0] < entryTime:
                continue
            if exitTime is not None and entry[0] > exitTime:
                continue
            totalRecoLossesInside += entry[1]

        return totalRecoLossesInside, totalRecoLosses<|MERGE_RESOLUTION|>--- conflicted
+++ resolved
@@ -33,14 +33,11 @@
 from ..utils.pixel_classes import RecoPixelVariation
 from . import RecoInterface
 
-<<<<<<< HEAD
-=======
 MIE_ABS_SPLINE = "ems_mie_z20_a10.abs.fits"
 MIE_PROB_SPLINE = "ems_mie_z20_a10.prob.fits"
 
 spline_requirements = [ MIE_ABS_SPLINE, MIE_PROB_SPLINE ]
 
->>>>>>> cebc0685
 class MillipedeOriginal(RecoInterface):
     """Reco logic for millipede."""
     # Constants ########################################################
