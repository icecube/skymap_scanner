--- conflicted
+++ resolved
@@ -1,19 +1,13 @@
 """IceTray segment for a pointed splinempe reco."""
 
 # mypy: ignore-errors
-# fmt: off
-
+ 
 from typing import Final
 
-<<<<<<< HEAD
-from . import splinempe
-from . import RecoInterface
-=======
 from . import splinempe 
 from . import RecoInterface
 from .. import config
 
->>>>>>> cb422e41
 
 class SplineMPEPointed(splinempe.SplineMPE):
 
