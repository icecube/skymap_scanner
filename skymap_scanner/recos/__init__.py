"""Tools for conducting & representing a pixel reconstruction."""


import importlib
import pkgutil
from typing import TYPE_CHECKING, Any, List

from .common.vertex_gen import VertexGenerator

if TYPE_CHECKING:  # https://stackoverflow.com/a/65265627
    from ..utils.pixel_classes import RecoPixelVariation

from .. import config as cfg
from ..utils.data_handling import DataStager

try:  # these are only used for typehints, so mock imports are fine
    from icecube.dataclasses import I3Position  # type: ignore[import]
    from icecube.icetray import I3Frame  # type: ignore[import]
except ImportError:
    I3Position = Any
    I3Frame = Any


class UnsupportedRecoAlgoException(Exception):
    """Raise when a reconstruction algorithm is not supported for a given
    operation."""

    def __init__(self, reco_algo: str):
        super().__init__(f"Requested unsupported reconstruction algorithm: {reco_algo}")


class RecoInterface:
    """An abstract class encapsulating reco-specific logic."""

    # List of spline file basenames required by the class.
    # The spline files will be looked up in pre-defined local paths or fetched from a remote data store.
    SPLINE_REQUIREMENTS: List[str] = list()

<<<<<<< HEAD
    # List of vectors referenced to the origin that will be used to generate the vertex position variation.
    VERTEX_VARIATIONS: List[I3Position] = VertexGenerator.point()

    @staticmethod
    def prepare_frames(tray, name, **kwargs) -> None:
        raise NotImplementedError()

=======
    def init(self):
        raise NotImplementedError()

    def setup_reco(self):
        """Performs the necessary operations to prepare the execution of the reconstruction traysegment."""
        raise NotImplementedError()

    def get_datastager(self):
        datastager = DataStager(
            local_paths=cfg.LOCAL_DATA_SOURCES,
            local_subdir=cfg.LOCAL_SPLINE_SUBDIR,
            remote_path=f"{cfg.REMOTE_DATA_SOURCE}/{cfg.REMOTE_SPLINE_SUBDIR}",
        )
        return datastager

>>>>>>> 89e6a066
    @staticmethod
    def traysegment(tray, name, logger, **kwargs: Any) -> None:
        raise NotImplementedError()

    @staticmethod
    def to_recopixelvariation(
        frame: I3Frame, geometry: I3Frame
    ) -> "RecoPixelVariation":
        raise NotImplementedError()


def get_all_reco_algos() -> List[str]:
    """Return all the supported reco algorithms."""
    return [
        mi.name for mi in pkgutil.iter_modules([__file__.rsplit("/", maxsplit=1)[0]])
    ]


<<<<<<< HEAD
def get_reco_interface_object(name: str) -> RecoInterface:
    """Dynamically import the reco sub-module's class.
    Implicitly assumes that name `foo_bar` corresponds to class `FooBar`.
    """
=======
def get_reco_interface_object(name: str) -> type[RecoInterface]:
    """Dynamically import the reco sub-module's class."""
>>>>>>> 89e6a066
    try:
        # Fetch module
        module = importlib.import_module(f"{__name__}.{name.lower()}")
        return module.RECO_CLASS
    except ModuleNotFoundError as e:
        if name not in get_all_reco_algos():
            # checking this in 'except' allows us to use 'from e'
            raise UnsupportedRecoAlgoException(name) from e
        raise  # something when wrong AFTER accessing sub-module


def get_reco_spline_requirements(name: str) -> List[str]:
    try:
        module = importlib.import_module(f"{__name__}.{name.lower()}")
        return getattr(module, "spline_requirements")
    except ModuleNotFoundError as e:
        if name not in get_all_reco_algos():
            # checking this in 'except' allows us to use 'from e'
            raise UnsupportedRecoAlgoException(name) from e
        raise  # something when wrong AFTER accessing sub-module<|MERGE_RESOLUTION|>--- conflicted
+++ resolved
@@ -36,16 +36,14 @@
     # The spline files will be looked up in pre-defined local paths or fetched from a remote data store.
     SPLINE_REQUIREMENTS: List[str] = list()
 
-<<<<<<< HEAD
     # List of vectors referenced to the origin that will be used to generate the vertex position variation.
     VERTEX_VARIATIONS: List[I3Position] = VertexGenerator.point()
 
+    def init(self):
+        raise NotImplementedError()
+
     @staticmethod
     def prepare_frames(tray, name, **kwargs) -> None:
-        raise NotImplementedError()
-
-=======
-    def init(self):
         raise NotImplementedError()
 
     def setup_reco(self):
@@ -60,7 +58,6 @@
         )
         return datastager
 
->>>>>>> 89e6a066
     @staticmethod
     def traysegment(tray, name, logger, **kwargs: Any) -> None:
         raise NotImplementedError()
@@ -79,15 +76,8 @@
     ]
 
 
-<<<<<<< HEAD
-def get_reco_interface_object(name: str) -> RecoInterface:
-    """Dynamically import the reco sub-module's class.
-    Implicitly assumes that name `foo_bar` corresponds to class `FooBar`.
-    """
-=======
 def get_reco_interface_object(name: str) -> type[RecoInterface]:
     """Dynamically import the reco sub-module's class."""
->>>>>>> 89e6a066
     try:
         # Fetch module
         module = importlib.import_module(f"{__name__}.{name.lower()}")
