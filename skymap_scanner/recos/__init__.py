--- conflicted
+++ resolved
@@ -42,18 +42,9 @@
     # The spline files will be looked up in pre-defined local paths or fetched from a remote data store.
     SPLINE_REQUIREMENTS: List[str] = list()
 
-<<<<<<< HEAD
-    def __init__(self):
-        raise NotImplementedError()
-
-    @property
-    def conf(self):
-        raise NotImplementedError()
-=======
     @abstractmethod
     def __init__(self):
         pass
->>>>>>> 5844b0ca
 
     @staticmethod
     def get_default_conf():
@@ -73,14 +64,6 @@
         return datastager
 
     @staticmethod
-<<<<<<< HEAD
-    def stage_splines() -> None:
-        raise NotImplementedError()
-
-    @staticmethod
-    def traysegment(tray, name, logger, **kwargs: Any) -> None:
-        raise NotImplementedError()
-=======
     @abstractmethod
     def get_vertex_variations() -> List[I3Position]:
         """Returns a list of vectors referenced to the origin that will be used to generate the vertex position variation."""
@@ -99,7 +82,6 @@
     def traysegment(self, tray, name, logger, **kwargs: Any) -> None:
         """Performs the reconstruction."""
         pass
->>>>>>> 5844b0ca
 
     @staticmethod
     @abstractmethod
