"""IceTray segment for a millipede reco."""

# fmt: off
# pylint: skip-file
# mypy: ignore-errors

import copy
import datetime
import os
from typing import Tuple

import numpy
from I3Tray import I3Units
from icecube import (  # noqa: F401
    VHESelfVeto,
    dataclasses,
    frame_object_diff,
    gulliver,
    gulliver_modules,
    icetray,
    lilliput,
    millipede,
    photonics_service,
    recclasses,
    simclasses,
)
from icecube.icetray import I3Frame

from .. import config as cfg
from ..utils.data_handling import DataStager
from ..utils.pixel_classes import RecoPixelVariation
from . import RecoInterface



<<<<<<< HEAD


=======
>>>>>>> a7ddf92c
class MillipedeWilks(RecoInterface):
    """Reco logic for millipede."""
    # Spline requirements ##############################################
    FTP_ABS_SPLINE = "cascade_single_spice_ftp-v1_flat_z20_a5.abs.fits"
    FTP_PROB_SPLINE = "cascade_single_spice_ftp-v1_flat_z20_a5.prob.fits"
    FTP_EFFD_SPLINE = "cascade_effectivedistance_spice_ftp-v1_z20.eff.fits"

    SPLINE_REQUIREMENTS = [FTP_ABS_SPLINE, FTP_PROB_SPLINE, FTP_EFFD_SPLINE]
    # Constants ########################################################

    pulsesName_orig = cfg.INPUT_PULSES_NAME
    pulsesName = cfg.INPUT_PULSES_NAME + "IC"
    pulsesName_cleaned = pulsesName+'LatePulseCleaned'

    # Load Data ########################################################

    # At HESE energies, deposited light is dominated by the stochastic losses
    # (muon part emits so little light in comparison)
    # This is why we can use cascade tables
    datastager = DataStager(
        local_paths=cfg.LOCAL_DATA_SOURCES,
        local_subdir=cfg.LOCAL_SPLINE_SUBDIR,
        remote_path=f"{cfg.REMOTE_DATA_SOURCE}/{cfg.REMOTE_SPLINE_SUBDIR}",
    )

    datastager.stage_files(SPLINE_REQUIREMENTS)

    abs_spline: str = datastager.get_filepath(FTP_ABS_SPLINE)
    prob_spline: str = datastager.get_filepath(FTP_PROB_SPLINE)
    effd_spline: str = datastager.get_filepath(FTP_EFFD_SPLINE)

    cascade_service = photonics_service.I3PhotoSplineService(
        abs_spline, prob_spline, timingSigma=0.0,
        effectivedistancetable = effd_spline,
        tiltTableDir = os.path.expandvars('$I3_BUILD/ice-models/resources/models/ICEMODEL/spice_ftp-v1/'),
        quantileEpsilon=1
        )
    muon_service = None

    def makeSurePulsesExist(frame, pulsesName) -> None:
        if pulsesName not in frame:
            raise RuntimeError("{0} not in frame".format(pulsesName))
        if pulsesName + "TimeWindows" not in frame:
            raise RuntimeError("{0} not in frame".format(pulsesName + "TimeWindows"))
        if pulsesName + "TimeRange" not in frame:
            raise RuntimeError("{0} not in frame".format(pulsesName + "TimeRange"))

    @icetray.traysegment
    def exclusions(tray, name):
        tray.Add('Delete', keys=['BrightDOMs',
                                 'SaturatedDOMs',
                                 'DeepCoreDOMs',
                                 MillipedeWilks.pulsesName_cleaned,
                                 MillipedeWilks.pulsesName_cleaned+'TimeWindows',
                                 MillipedeWilks.pulsesName_cleaned+'TimeRange'])

        exclusionList = \
        tray.AddSegment(millipede.HighEnergyExclusions, 'millipede_DOM_exclusions',
            Pulses = MillipedeWilks.pulsesName,
            ExcludeDeepCore='DeepCoreDOMs',
            ExcludeSaturatedDOMs='SaturatedDOMs',
            ExcludeBrightDOMs='BrightDOMs',
            BrightDOMThreshold=2,
            BadDomsList='BadDomsList',
            CalibrationErrata='CalibrationErrata',
            SaturationWindows='SaturationWindows'
            )


        # I like having frame objects in there even if they are empty for some frames
        def createEmptyDOMLists(frame, ListNames=[]):
            for name in ListNames:
                if name in frame: continue
                frame[name] = dataclasses.I3VectorOMKey()
        tray.AddModule(createEmptyDOMLists, 'createEmptyDOMLists',
                       ListNames = ["BrightDOMs"])
        # exclude bright DOMs
        ExcludedDOMs = exclusionList

        def skipunhits(frame, output, pulses):
            keepstrings = [1,3,5,14,16,18,20,31,33,35,37,39,51,53,55,57,59,68,70,72,74]
            keepoms = list(range(1,60,5))
            all_pulses = dataclasses.I3RecoPulseSeriesMap.from_frame(
                frame, pulses)
            omgeo = frame['I3Geometry']
            geo = omgeo.omgeo
            unhits = dataclasses.I3VectorOMKey()
            for k, v in geo.iteritems():
                if v.omtype != dataclasses.I3OMGeo.OMType.IceCube:
                    continue
                if k.string not in keepstrings:
                    if k not in all_pulses.keys():
                        unhits.append(k)
                else:
                    if k not in all_pulses.keys() and k.om not in keepoms:
                        unhits.append(k)

            frame[output] = unhits

        tray.Add(skipunhits, output='OtherUnhits', pulses=MillipedeWilks.pulsesName)
        ExcludedDOMs.append('OtherUnhits')

        ##################

        def _weighted_quantile_arg(values, weights, q=0.5):
            indices = numpy.argsort(values)
            sorted_indices = numpy.arange(len(values))[indices]
            medianidx = (weights[indices].cumsum()/weights[indices].sum()).searchsorted(q)
            if (0 <= medianidx) and (medianidx < len(values)):
                return sorted_indices[medianidx]
            else:
                return numpy.nan

        def weighted_quantile(values, weights, q=0.5):
            if len(values) != len(weights):
                raise ValueError("shape of `values` and `weights` don't match!")
            index = _weighted_quantile_arg(values, weights, q=q)
            if not numpy.isnan(index):
                return values[index]
            else:
                return numpy.nan

        def weighted_median(values, weights):
            return weighted_quantile(values, weights, q=0.5)

        def LatePulseCleaning(frame, Pulses, Residual=1.5e3*I3Units.ns):
            pulses = dataclasses.I3RecoPulseSeriesMap.from_frame(frame, Pulses)
            mask = dataclasses.I3RecoPulseSeriesMapMask(frame, Pulses)
            counter, charge = 0, 0
            qtot = 0
            times = dataclasses.I3TimeWindowSeriesMap()
            for omkey, ps in pulses.items():
                if len(ps) < 2:
                    if len(ps) == 1:
                        qtot += ps[0].charge
                    continue
                ts = numpy.asarray([p.time for p in ps])
                cs = numpy.asarray([p.charge for p in ps])
                median = weighted_median(ts, cs)
                qtot += cs.sum()
                for p in ps:
                    if p.time >= (median+Residual):
                        if omkey not in times:
                            ts = dataclasses.I3TimeWindowSeries()
                            ts.append(dataclasses.I3TimeWindow(median+Residual, numpy.inf)) # this defines the **excluded** time window
                            times[omkey] = ts
                        mask.set(omkey, p, False)
                        counter += 1
                        charge += p.charge
            frame[MillipedeWilks.pulsesName_cleaned] = mask
            frame[MillipedeWilks.pulsesName_cleaned+"TimeWindows"] = times
            frame[MillipedeWilks.pulsesName_cleaned+"TimeRange"] = copy.deepcopy(frame[MillipedeWilks.pulsesName_orig+"TimeRange"])

        tray.AddModule(LatePulseCleaning, "LatePulseCleaning",
                       Pulses=MillipedeWilks.pulsesName,
                       )
        return ExcludedDOMs + [MillipedeWilks.pulsesName_cleaned+'TimeWindows']


    @icetray.traysegment
    def traysegment(tray, name, logger, seed=None):
        """Perform MillipedeWilks reco."""
        def mask_dc(frame, origpulses, maskedpulses):
            # Masks DeepCore pulses by selecting string numbers < 79.
            frame[maskedpulses] = dataclasses.I3RecoPulseSeriesMapMask(
                frame, origpulses, lambda omkey, index, pulse: omkey.string < 79)
        tray.Add(mask_dc, origpulses=MillipedeWilks.pulsesName_orig, maskedpulses=MillipedeWilks.pulsesName)

        ExcludedDOMs = tray.Add(MillipedeWilks.exclusions)

        tray.Add(MillipedeWilks.makeSurePulsesExist, pulsesName=MillipedeWilks.pulsesName_cleaned)

        def notify0(frame):
            logger.debug(f"starting a new fit ({name})! {datetime.datetime.now()}")

        tray.AddModule(notify0, "notify0")

        tray.AddService('MillipedeLikelihoodFactory', 'millipedellh',
            MuonPhotonicsService=MillipedeWilks.muon_service,
            CascadePhotonicsService=MillipedeWilks.cascade_service,
            ShowerRegularization=0,
            ExcludedDOMs=ExcludedDOMs,
            PartialExclusion=True,
            ReadoutWindow=MillipedeWilks.pulsesName_cleaned+'TimeRange',
            Pulses=MillipedeWilks.pulsesName_cleaned,
            BinSigma=2,
            MinTimeWidth=25,
            RelUncertainty=0.3)

        tray.AddService('I3GSLRandomServiceFactory','I3RandomService')

        tray.context['isimplex'] = lilliput.IMinuitMinimizer(
            MaxIterations=2000,
            Tolerance=0.01,
            Algorithm="SIMPLEX",
            MinuitPrintLevel=2,
            MinuitPrecision=numpy.finfo('float32').eps
        )
        tray.context['imigrad'] = lilliput.IMinuitMinimizer(
            MaxIterations=1000,
            Tolerance=0.01,
            Algorithm="MIGRAD",
            WithGradients=True,
            FlatnessCheck=False,
            IgnoreEDM=True, # Don't report convergence failures
            CheckGradient=False, # Don't die on gradient errors
            MinuitStrategy=0, # Don't try to check local curvature
            MinuitPrintLevel=2
            )

        coars_steps = dict(StepX=100.*I3Units.m,
                           StepY=100.*I3Units.m,
                           StepZ=100.*I3Units.m,
                           StepZenith=0.,
                           StepAzimuth=0.,
                           StepT=250.*I3Units.ns,
                           ShowerSpacing=5.*I3Units.m,
                           MuonSpacing=0,
                           Boundary=650*I3Units.m)
        finer_steps = dict(StepX=2.*I3Units.m,
                           StepY=2.*I3Units.m,
                           StepZ=2.*I3Units.m,
                           StepZenith=0.,
                           StepAzimuth=0.,
                           StepT=5.*I3Units.ns,
                           ShowerSpacing=2.5*I3Units.m,
                           MuonSpacing=0,
                           Boundary=650*I3Units.m)
        if seed is not None:
            logger.debug('Updating StepXYZ')
            MillipedeWilks.UpdateStepXYZ(coars_steps, seed.dir, 150*I3Units.m)
            MillipedeWilks.UpdateStepXYZ(finer_steps, seed.dir, 3*I3Units.m)
        tray.AddService('MuMillipedeParametrizationFactory', 'coarseSteps', **coars_steps)

        tray.AddService('I3BasicSeedServiceFactory', 'vetoseed',
            FirstGuesses=[f'{cfg.OUTPUT_PARTICLE_NAME}', f'{cfg.OUTPUT_PARTICLE_NAME}_fallback'],
            TimeShiftType='TNone',
            PositionShiftType='None')

        tray.Add('I3SimpleFitter',
            OutputName='MillipedeStarting1stPass',
            SeedService='vetoseed',
            Parametrization='coarseSteps',
            LogLikelihood='millipedellh',
            Minimizer='isimplex')

        def notify1(frame):
            logger.debug(f"1st pass done! {datetime.datetime.now()}")
            logger.debug(f"Seeded with: {frame[f'{cfg.OUTPUT_PARTICLE_NAME}']}")
            logger.debug(f"MillipedeStarting1stPass: {frame['MillipedeStarting1stPass']}")

        tray.AddModule(notify1, "notify1")

        tray.AddService('MuMillipedeParametrizationFactory', 'fineSteps', **finer_steps)

        tray.AddService('I3BasicSeedServiceFactory', 'firstFitSeed',
            FirstGuesses=['MillipedeStarting1stPass'],
            TimeShiftType='TNone',
            PositionShiftType='None')

        tray.Add('I3SimpleFitter',
                 SeedService='firstFitSeed',
                 OutputName='MillipedeStarting2ndPass_simplex',
                 Parametrization='fineSteps',
                 LogLikelihood='millipedellh',
                 Minimizer='isimplex')

        tray.AddService('I3BasicSeedServiceFactory', 'secondsimplexseed',
            FirstGuesses=['MillipedeStarting2ndPass_simplex'],
            TimeShiftType='TNone',
            PositionShiftType='None')

        tray.Add('I3SimpleFitter',
             SeedService='secondsimplexseed',
             OutputName='MillipedeStarting2ndPass',
             Parametrization='fineSteps',
             LogLikelihood='millipedellh',
             Minimizer='imigrad')

        def notify2(frame):
            logger.debug(f"2nd pass done! {datetime.datetime.now()}")
            logger.debug(f"MillipedeStarting2ndPass: {frame['MillipedeStarting2ndPass']}")

        tray.AddModule(notify2, "notify2")

    @staticmethod
    def UpdateStepXYZ(the_steps, direction, uniform_step=15*I3Units.m):
        the_steps['StepX'] = numpy.sqrt(1-direction.x**2)*uniform_step
        the_steps['StepY'] = numpy.sqrt(1-direction.y**2)*uniform_step
        the_steps['StepZ'] = numpy.sqrt(1-direction.z**2)*uniform_step

    @staticmethod
    def to_recopixelvariation(frame: I3Frame, geometry: I3Frame) -> RecoPixelVariation:
        # Calculate reco losses, based on load_scan_state()
        reco_losses_inside, reco_losses_total = MillipedeWilks.get_reco_losses_inside(
            p_frame=frame, g_frame=geometry,
        )

        if "MillipedeStarting2ndPass_millipedellh" not in frame:
            llh = float("nan")
        else:
            llh = frame["MillipedeStarting2ndPass_millipedellh"].logl
        return RecoPixelVariation(
            nside=frame[cfg.I3FRAME_NSIDE].value,
            pixel_id=frame[cfg.I3FRAME_PIXEL].value,
            llh=llh,
            reco_losses_inside=reco_losses_inside,
            reco_losses_total=reco_losses_total,
            posvar_id=frame[cfg.I3FRAME_POSVAR].value,
            position=frame["MillipedeStarting2ndPass"].pos,
            time=frame["MillipedeStarting2ndPass"].time,
            energy=frame["MillipedeStarting2ndPass"].energy,
        )

    @staticmethod
    def get_reco_losses_inside(p_frame: I3Frame, g_frame: I3Frame) -> Tuple[float, float]:

        if "MillipedeStarting2ndPass" not in p_frame:
            return numpy.nan, numpy.nan
        recoParticle = p_frame["MillipedeStarting2ndPass"]

        if "MillipedeStarting2ndPassParams" not in p_frame:
            return numpy.nan, numpy.nan

        def getRecoLosses(vecParticles):
            losses = []
            for p in vecParticles:
                if not p.is_cascade:
                    continue
                if p.energy == 0.:
                    continue
                losses.append([p.time, p.energy])
            return losses
        recoLosses = getRecoLosses(p_frame["MillipedeStarting2ndPassParams"])


        intersectionPoints = VHESelfVeto.IntersectionsWithInstrumentedVolume(g_frame["I3Geometry"], recoParticle)
        intersectionTimes = []
        for intersectionPoint in intersectionPoints:
            vecX = intersectionPoint.x - recoParticle.pos.x
            vecY = intersectionPoint.y - recoParticle.pos.y
            vecZ = intersectionPoint.z - recoParticle.pos.z

            prod = vecX*recoParticle.dir.x + vecY*recoParticle.dir.y + vecZ*recoParticle.dir.z
            dist = numpy.sqrt(vecX**2 + vecY**2 + vecZ**2)
            if prod < 0.:
                dist *= -1.
            intersectionTimes.append(dist/dataclasses.I3Constants.c + recoParticle.time)

        entryTime = None
        exitTime = None
        intersectionTimes = sorted(intersectionTimes)
        if len(intersectionTimes) == 0:
            return 0., 0.

        entryTime = intersectionTimes[0]-60.*I3Units.m/dataclasses.I3Constants.c
        intersectionTimes = intersectionTimes[1:]
        exitTime = intersectionTimes[-1]+60.*I3Units.m/dataclasses.I3Constants.c
        intersectionTimes = intersectionTimes[:-1]

        totalRecoLosses = 0.
        totalRecoLossesInside = 0.
        for entry in recoLosses:
            totalRecoLosses += entry[1]
            if entryTime is not None and entry[0] < entryTime:
                continue
            if exitTime is not None and entry[0] > exitTime:
                continue
            totalRecoLossesInside += entry[1]

        return totalRecoLossesInside, totalRecoLosses<|MERGE_RESOLUTION|>--- conflicted
+++ resolved
@@ -33,11 +33,6 @@
 
 
 
-<<<<<<< HEAD
-
-
-=======
->>>>>>> a7ddf92c
 class MillipedeWilks(RecoInterface):
     """Reco logic for millipede."""
     # Spline requirements ##############################################
