"""IceTray segment for a millipede reco."""

# fmt: off
# pylint: skip-file
# mypy: ignore-errors

import copy
import datetime
import os
<<<<<<< HEAD
from typing import Final, List, Tuple
=======
from typing import Final, Tuple
>>>>>>> 891bf257

import numpy
from I3Tray import I3Units
from icecube import (  # noqa: F401
    VHESelfVeto,
    dataclasses,
    frame_object_diff,
    gulliver,
    gulliver_modules,
    icetray,
    lilliput,
    millipede,
    photonics_service,
    recclasses,
    simclasses,
)
from icecube.icetray import I3Frame

from .. import config as cfg
from ..utils.pixel_classes import RecoPixelVariation
<<<<<<< HEAD
from . import RecoInterface, VertexGenerator
from .common.pulse_proc import mask_deepcore
=======
from . import RecoInterface
>>>>>>> 891bf257

class MillipedeWilks(RecoInterface):
    """Reco logic for millipede."""

    # Spline requirements ##############################################
    FTP_ABS_SPLINE = "cascade_single_spice_ftp-v1_flat_z20_a5.abs.fits"
    FTP_PROB_SPLINE = "cascade_single_spice_ftp-v1_flat_z20_a5.prob.fits"
    FTP_EFFD_SPLINE = "cascade_effectivedistance_spice_ftp-v1_z20.eff.fits"

    SPLINE_REQUIREMENTS = [FTP_ABS_SPLINE, FTP_PROB_SPLINE, FTP_EFFD_SPLINE]
    # Constants ########################################################

    pulsesName_orig = cfg.INPUT_PULSES_NAME
    pulsesName = cfg.INPUT_PULSES_NAME + "IC"
    pulsesName_cleaned = pulsesName+'LatePulseCleaned'

    def __init__(self):
        pass

<<<<<<< HEAD
    @staticmethod
    def get_vertex_variations() -> List[dataclasses.I3Position]:
        """Returns a list of vectors referenced to the origin that will be used to generate the vertex position variations.
        """
        return VertexGenerator.point()

=======
>>>>>>> 891bf257
    def setup_reco(self):
        datastager = self.get_datastager()

        datastager.stage_files(self.SPLINE_REQUIREMENTS)

        abs_spline: str = datastager.get_filepath(self.FTP_ABS_SPLINE)
        prob_spline: str = datastager.get_filepath(self.FTP_PROB_SPLINE)
        effd_spline: str = datastager.get_filepath(self.FTP_EFFD_SPLINE)

        self.cascade_service = photonics_service.I3PhotoSplineService(
            abs_spline, prob_spline, timingSigma=0.0,
            effectivedistancetable = effd_spline,
            tiltTableDir = os.path.expandvars('$I3_BUILD/ice-models/resources/models/ICEMODEL/spice_ftp-v1/'),
            quantileEpsilon=1
        )
<<<<<<< HEAD

        self.muon_service = None

    @classmethod
    @icetray.traysegment
    def prepare_frames(cls, tray, name):
        # Generates the vertex seed for the initial scan. 
        # Only run if HESE_VHESelfVeto is not present in the frame.
        # VertexThreshold is 250 in the original HESE analysis (Tianlu)
        # If HESE_VHESelfVeto is already in the frame, is likely using implicitly a VertexThreshold of 250 already. To be determined when this is not the case.
        tray.AddModule('VHESelfVeto', 'selfveto',
            VertexThreshold=250,
            Pulses=pulsesName+'HLC',
            OutputBool='HESE_VHESelfVeto',
            OutputVertexTime=cfg.INPUT_TIME_NAME,
            OutputVertexPos=cfg.INPUT_POS_NAME,
            If=lambda frame: "HESE_VHESelfVeto" not in frame)

        # this only runs if the previous module did not return anything
        tray.AddModule('VHESelfVeto', 'selfveto-emergency-lowen-settings',
                       VertexThreshold=5,
                       Pulses=pulsesName+'HLC',
                       OutputBool='VHESelfVeto_meaningless_lowen',
                       OutputVertexTime=cfg.INPUT_TIME_NAME,
                       OutputVertexPos=cfg.INPUT_POS_NAME,
                       If=lambda frame: not frame.Has("HESE_VHESelfVeto"))
        

        tray.Add(mask_deepcore, origpulses=cls.pulsesName_orig, maskedpulses=cls.pulsesName)
=======
>>>>>>> 891bf257

        self.muon_service = None

    @staticmethod
    def makeSurePulsesExist(frame, pulsesName) -> None:
        if pulsesName not in frame:
            raise RuntimeError("{0} not in frame".format(pulsesName))
        if pulsesName + "TimeWindows" not in frame:
            raise RuntimeError("{0} not in frame".format(pulsesName + "TimeWindows"))
        if pulsesName + "TimeRange" not in frame:
            raise RuntimeError("{0} not in frame".format(pulsesName + "TimeRange"))

    @classmethod
    @icetray.traysegment
    def exclusions(cls, tray, name):
        tray.Add('Delete', keys=['BrightDOMs',
                                 'SaturatedDOMs',
                                 'DeepCoreDOMs',
                                 cls.pulsesName_cleaned,
                                 cls.pulsesName_cleaned+'TimeWindows',
                                 cls.pulsesName_cleaned+'TimeRange'])

        exclusionList = \
        tray.AddSegment(millipede.HighEnergyExclusions, 'millipede_DOM_exclusions',
            Pulses = cls.pulsesName,
            ExcludeDeepCore='DeepCoreDOMs',
            ExcludeSaturatedDOMs='SaturatedDOMs',
            ExcludeBrightDOMs='BrightDOMs',
            BrightDOMThreshold=2,
            BadDomsList='BadDomsList',
            CalibrationErrata='CalibrationErrata',
            SaturationWindows='SaturationWindows'
            )


        # I like having frame objects in there even if they are empty for some frames
        def createEmptyDOMLists(frame, ListNames=[]):
            for name in ListNames:
                if name in frame: continue
                frame[name] = dataclasses.I3VectorOMKey()
        tray.AddModule(createEmptyDOMLists, 'createEmptyDOMLists',
                       ListNames = ["BrightDOMs"])
        # exclude bright DOMs
        ExcludedDOMs = exclusionList

        def skipunhits(frame, output, pulses):
            keepstrings = [1,3,5,14,16,18,20,31,33,35,37,39,51,53,55,57,59,68,70,72,74]
            keepoms = list(range(1,60,5))
            all_pulses = dataclasses.I3RecoPulseSeriesMap.from_frame(
                frame, pulses)
            omgeo = frame['I3Geometry']
            geo = omgeo.omgeo
            unhits = dataclasses.I3VectorOMKey()
            for k, v in geo.iteritems():
                if v.omtype != dataclasses.I3OMGeo.OMType.IceCube:
                    continue
                if k.string not in keepstrings:
                    if k not in all_pulses.keys():
                        unhits.append(k)
                else:
                    if k not in all_pulses.keys() and k.om not in keepoms:
                        unhits.append(k)

            frame[output] = unhits

        tray.Add(skipunhits, output='OtherUnhits', pulses=cls.pulsesName)
        ExcludedDOMs.append('OtherUnhits')

        ##################

        def _weighted_quantile_arg(values, weights, q=0.5):
            indices = numpy.argsort(values)
            sorted_indices = numpy.arange(len(values))[indices]
            medianidx = (weights[indices].cumsum()/weights[indices].sum()).searchsorted(q)
            if (0 <= medianidx) and (medianidx < len(values)):
                return sorted_indices[medianidx]
            else:
                return numpy.nan

        def weighted_quantile(values, weights, q=0.5):
            if len(values) != len(weights):
                raise ValueError("shape of `values` and `weights` don't match!")
            index = _weighted_quantile_arg(values, weights, q=q)
            if not numpy.isnan(index):
                return values[index]
            else:
                return numpy.nan

        def weighted_median(values, weights):
            return weighted_quantile(values, weights, q=0.5)

        def LatePulseCleaning(frame, Pulses, Residual=1.5e3*I3Units.ns):
            pulses = dataclasses.I3RecoPulseSeriesMap.from_frame(frame, Pulses)
            mask = dataclasses.I3RecoPulseSeriesMapMask(frame, Pulses)
            counter, charge = 0, 0
            qtot = 0
            times = dataclasses.I3TimeWindowSeriesMap()
            for omkey, ps in pulses.items():
                if len(ps) < 2:
                    if len(ps) == 1:
                        qtot += ps[0].charge
                    continue
                ts = numpy.asarray([p.time for p in ps])
                cs = numpy.asarray([p.charge for p in ps])
                median = weighted_median(ts, cs)
                qtot += cs.sum()
                for p in ps:
                    if p.time >= (median+Residual):
                        if omkey not in times:
                            ts = dataclasses.I3TimeWindowSeries()
                            ts.append(dataclasses.I3TimeWindow(median+Residual, numpy.inf)) # this defines the **excluded** time window
                            times[omkey] = ts
                        mask.set(omkey, p, False)
                        counter += 1
                        charge += p.charge
            frame[cls.pulsesName_cleaned] = mask
            frame[cls.pulsesName_cleaned+"TimeWindows"] = times
            frame[cls.pulsesName_cleaned+"TimeRange"] = copy.deepcopy(frame[cls.pulsesName_orig+"TimeRange"])

        tray.AddModule(LatePulseCleaning, "LatePulseCleaning",
                       Pulses=cls.pulsesName,
                       )
        return ExcludedDOMs + [cls.pulsesName_cleaned+'TimeWindows']

    @icetray.traysegment
    def traysegment(self, tray, name, logger, seed=None):
        """Perform MillipedeWilks reco."""
<<<<<<< HEAD
=======

        def mask_dc(frame, origpulses, maskedpulses):
            # Masks DeepCore pulses by selecting string numbers < 79.
            frame[maskedpulses] = dataclasses.I3RecoPulseSeriesMapMask(
                frame, origpulses, lambda omkey, index, pulse: omkey.string < 79)
        tray.Add(mask_dc, origpulses=self.pulsesName_orig, maskedpulses=self.pulsesName)
>>>>>>> 891bf257

        ExcludedDOMs = tray.Add(self.exclusions)

        tray.Add(self.makeSurePulsesExist, pulsesName=self.pulsesName_cleaned)

        def notify0(frame):
            logger.debug(f"starting a new fit ({name})! {datetime.datetime.now()}")

        tray.AddModule(notify0, "notify0")

        tray.AddService('MillipedeLikelihoodFactory', 'millipedellh',
            MuonPhotonicsService=self.muon_service,
            CascadePhotonicsService=self.cascade_service,
            ShowerRegularization=0,
            ExcludedDOMs=ExcludedDOMs,
            PartialExclusion=True,
            ReadoutWindow=self.pulsesName_cleaned+'TimeRange',
            Pulses=self.pulsesName_cleaned,
            BinSigma=2,
            MinTimeWidth=25,
            RelUncertainty=0.3)

        tray.AddService('I3GSLRandomServiceFactory','I3RandomService')

        tray.context['isimplex'] = lilliput.IMinuitMinimizer(
            MaxIterations=2000,
            Tolerance=0.01,
            Algorithm="SIMPLEX",
            MinuitPrintLevel=2,
            MinuitPrecision=numpy.finfo('float32').eps
        )
        tray.context['imigrad'] = lilliput.IMinuitMinimizer(
            MaxIterations=1000,
            Tolerance=0.01,
            Algorithm="MIGRAD",
            WithGradients=True,
            FlatnessCheck=False,
            IgnoreEDM=True, # Don't report convergence failures
            CheckGradient=False, # Don't die on gradient errors
            MinuitStrategy=0, # Don't try to check local curvature
            MinuitPrintLevel=2
            )

        coars_steps = dict(StepX=100.*I3Units.m,
                           StepY=100.*I3Units.m,
                           StepZ=100.*I3Units.m,
                           StepZenith=0.,
                           StepAzimuth=0.,
                           StepT=250.*I3Units.ns,
                           ShowerSpacing=5.*I3Units.m,
                           MuonSpacing=0,
                           Boundary=650*I3Units.m)
        finer_steps = dict(StepX=2.*I3Units.m,
                           StepY=2.*I3Units.m,
                           StepZ=2.*I3Units.m,
                           StepZenith=0.,
                           StepAzimuth=0.,
                           StepT=5.*I3Units.ns,
                           ShowerSpacing=2.5*I3Units.m,
                           MuonSpacing=0,
                           Boundary=650*I3Units.m)
        if seed is not None:
            logger.debug('Updating StepXYZ')
            self.UpdateStepXYZ(coars_steps, seed.dir, 150*I3Units.m)
            self.UpdateStepXYZ(finer_steps, seed.dir, 3*I3Units.m)
        tray.AddService('MuMillipedeParametrizationFactory', 'coarseSteps', **coars_steps)

        tray.AddService('I3BasicSeedServiceFactory', 'vetoseed',
            FirstGuesses=[f'{cfg.OUTPUT_PARTICLE_NAME}', f'{cfg.OUTPUT_PARTICLE_NAME}_fallback'],
            TimeShiftType='TNone',
            PositionShiftType='None')

        tray.Add('I3SimpleFitter',
            OutputName='MillipedeStarting1stPass',
            SeedService='vetoseed',
            Parametrization='coarseSteps',
            LogLikelihood='millipedellh',
            Minimizer='isimplex')

        def notify1(frame):
            logger.debug(f"1st pass done! {datetime.datetime.now()}")
            logger.debug(f"Seeded with: {frame[f'{cfg.OUTPUT_PARTICLE_NAME}']}")
            logger.debug(f"MillipedeStarting1stPass: {frame['MillipedeStarting1stPass']}")

        tray.AddModule(notify1, "notify1")

        tray.AddService('MuMillipedeParametrizationFactory', 'fineSteps', **finer_steps)

        tray.AddService('I3BasicSeedServiceFactory', 'firstFitSeed',
            FirstGuesses=['MillipedeStarting1stPass'],
            TimeShiftType='TNone',
            PositionShiftType='None')

        tray.Add('I3SimpleFitter',
                 SeedService='firstFitSeed',
                 OutputName='MillipedeStarting2ndPass_simplex',
                 Parametrization='fineSteps',
                 LogLikelihood='millipedellh',
                 Minimizer='isimplex')

        tray.AddService('I3BasicSeedServiceFactory', 'secondsimplexseed',
            FirstGuesses=['MillipedeStarting2ndPass_simplex'],
            TimeShiftType='TNone',
            PositionShiftType='None')

        tray.Add('I3SimpleFitter',
             SeedService='secondsimplexseed',
             OutputName='MillipedeStarting2ndPass',
             Parametrization='fineSteps',
             LogLikelihood='millipedellh',
             Minimizer='imigrad')

        def notify2(frame):
            logger.debug(f"2nd pass done! {datetime.datetime.now()}")
            logger.debug(f"MillipedeStarting2ndPass: {frame['MillipedeStarting2ndPass']}")

        tray.AddModule(notify2, "notify2")

    @staticmethod
    def UpdateStepXYZ(the_steps, direction, uniform_step=15*I3Units.m):
        the_steps['StepX'] = numpy.sqrt(1-direction.x**2)*uniform_step
        the_steps['StepY'] = numpy.sqrt(1-direction.y**2)*uniform_step
        the_steps['StepZ'] = numpy.sqrt(1-direction.z**2)*uniform_step

    @classmethod
    def to_recopixelvariation(cls, frame: I3Frame, geometry: I3Frame) -> RecoPixelVariation:
        # Calculate reco losses, based on load_scan_state()
        reco_losses_inside, reco_losses_total = cls.get_reco_losses_inside(
            p_frame=frame, g_frame=geometry,
        )

        if "MillipedeStarting2ndPass_millipedellh" not in frame:
            llh = float("nan")
        else:
            llh = frame["MillipedeStarting2ndPass_millipedellh"].logl
        return RecoPixelVariation(
            nside=frame[cfg.I3FRAME_NSIDE].value,
            pixel_id=frame[cfg.I3FRAME_PIXEL].value,
            llh=llh,
            reco_losses_inside=reco_losses_inside,
            reco_losses_total=reco_losses_total,
            posvar_id=frame[cfg.I3FRAME_POSVAR].value,
            position=frame["MillipedeStarting2ndPass"].pos,
            time=frame["MillipedeStarting2ndPass"].time,
            energy=frame["MillipedeStarting2ndPass"].energy,
        )

    @staticmethod
    def get_reco_losses_inside(p_frame: I3Frame, g_frame: I3Frame) -> Tuple[float, float]:

        if "MillipedeStarting2ndPass" not in p_frame:
            return numpy.nan, numpy.nan
        recoParticle = p_frame["MillipedeStarting2ndPass"]

        if "MillipedeStarting2ndPassParams" not in p_frame:
            return numpy.nan, numpy.nan

        def getRecoLosses(vecParticles):
            losses = []
            for p in vecParticles:
                if not p.is_cascade:
                    continue
                if p.energy == 0.:
                    continue
                losses.append([p.time, p.energy])
            return losses
        recoLosses = getRecoLosses(p_frame["MillipedeStarting2ndPassParams"])


        intersectionPoints = VHESelfVeto.IntersectionsWithInstrumentedVolume(g_frame["I3Geometry"], recoParticle)
        intersectionTimes = []
        for intersectionPoint in intersectionPoints:
            vecX = intersectionPoint.x - recoParticle.pos.x
            vecY = intersectionPoint.y - recoParticle.pos.y
            vecZ = intersectionPoint.z - recoParticle.pos.z

            prod = vecX*recoParticle.dir.x + vecY*recoParticle.dir.y + vecZ*recoParticle.dir.z
            dist = numpy.sqrt(vecX**2 + vecY**2 + vecZ**2)
            if prod < 0.:
                dist *= -1.
            intersectionTimes.append(dist/dataclasses.I3Constants.c + recoParticle.time)

        entryTime = None
        exitTime = None
        intersectionTimes = sorted(intersectionTimes)
        if len(intersectionTimes) == 0:
            return 0., 0.

        entryTime = intersectionTimes[0]-60.*I3Units.m/dataclasses.I3Constants.c
        intersectionTimes = intersectionTimes[1:]
        exitTime = intersectionTimes[-1]+60.*I3Units.m/dataclasses.I3Constants.c
        intersectionTimes = intersectionTimes[:-1]

        totalRecoLosses = 0.
        totalRecoLossesInside = 0.
        for entry in recoLosses:
            totalRecoLosses += entry[1]
            if entryTime is not None and entry[0] < entryTime:
                continue
            if exitTime is not None and entry[0] > exitTime:
                continue
            totalRecoLossesInside += entry[1]

        return totalRecoLossesInside, totalRecoLosses

RECO_CLASS: Final[type[RecoInterface]] = MillipedeWilks<|MERGE_RESOLUTION|>--- conflicted
+++ resolved
@@ -7,11 +7,7 @@
 import copy
 import datetime
 import os
-<<<<<<< HEAD
 from typing import Final, List, Tuple
-=======
-from typing import Final, Tuple
->>>>>>> 891bf257
 
 import numpy
 from I3Tray import I3Units
@@ -32,12 +28,8 @@
 
 from .. import config as cfg
 from ..utils.pixel_classes import RecoPixelVariation
-<<<<<<< HEAD
 from . import RecoInterface, VertexGenerator
 from .common.pulse_proc import mask_deepcore
-=======
-from . import RecoInterface
->>>>>>> 891bf257
 
 class MillipedeWilks(RecoInterface):
     """Reco logic for millipede."""
@@ -57,15 +49,12 @@
     def __init__(self):
         pass
 
-<<<<<<< HEAD
     @staticmethod
     def get_vertex_variations() -> List[dataclasses.I3Position]:
         """Returns a list of vectors referenced to the origin that will be used to generate the vertex position variations.
         """
         return VertexGenerator.point()
 
-=======
->>>>>>> 891bf257
     def setup_reco(self):
         datastager = self.get_datastager()
 
@@ -81,7 +70,6 @@
             tiltTableDir = os.path.expandvars('$I3_BUILD/ice-models/resources/models/ICEMODEL/spice_ftp-v1/'),
             quantileEpsilon=1
         )
-<<<<<<< HEAD
 
         self.muon_service = None
 
@@ -111,8 +99,6 @@
         
 
         tray.Add(mask_deepcore, origpulses=cls.pulsesName_orig, maskedpulses=cls.pulsesName)
-=======
->>>>>>> 891bf257
 
         self.muon_service = None
 
@@ -240,15 +226,6 @@
     @icetray.traysegment
     def traysegment(self, tray, name, logger, seed=None):
         """Perform MillipedeWilks reco."""
-<<<<<<< HEAD
-=======
-
-        def mask_dc(frame, origpulses, maskedpulses):
-            # Masks DeepCore pulses by selecting string numbers < 79.
-            frame[maskedpulses] = dataclasses.I3RecoPulseSeriesMapMask(
-                frame, origpulses, lambda omkey, index, pulse: omkey.string < 79)
-        tray.Add(mask_dc, origpulses=self.pulsesName_orig, maskedpulses=self.pulsesName)
->>>>>>> 891bf257
 
         ExcludedDOMs = tray.Add(self.exclusions)
 
