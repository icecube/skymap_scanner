"""IceTray segment for a millipede reco."""

# fmt: off
# pylint: skip-file
# mypy: ignore-errors

import copy
import datetime
import os
from typing import Final, List, Tuple

import numpy
from I3Tray import I3Units
from icecube import (  # noqa: F401
    VHESelfVeto,
    dataclasses,
    frame_object_diff,
    gulliver,
    gulliver_modules,
    icetray,
    lilliput,
    millipede,
    photonics_service,
    recclasses,
    simclasses,
)
from icecube.icetray import I3Frame

from .. import config as cfg
from ..utils.pixel_classes import RecoPixelVariation
from . import RecoInterface, VertexGenerator
from .common.pulse_proc import mask_deepcore

class MillipedeWilks(RecoInterface):
    """Reco logic for millipede."""

    # Spline requirements ##############################################
    FTP_ABS_SPLINE = "cascade_single_spice_ftp-v1_flat_z20_a5.abs.fits"
    FTP_PROB_SPLINE = "cascade_single_spice_ftp-v1_flat_z20_a5.prob.fits"
    FTP_EFFD_SPLINE = "cascade_effectivedistance_spice_ftp-v1_z20.eff.fits"

    SPLINE_REQUIREMENTS = [FTP_ABS_SPLINE, FTP_PROB_SPLINE, FTP_EFFD_SPLINE]
    # Constants ########################################################

    pulsesName_orig = cfg.INPUT_PULSES_NAME
    pulsesName = cfg.INPUT_PULSES_NAME + "IC"
    pulsesName_cleaned = pulsesName+'LatePulseCleaned'

    def __init__(self):
        pass

    @staticmethod
    def get_vertex_variations() -> List[dataclasses.I3Position]:
        """Returns a list of vectors referenced to the origin that will be used to generate the vertex position variations.
        """
        return VertexGenerator.point()

    def setup_reco(self):
        datastager = self.get_datastager()

        datastager.stage_files(self.SPLINE_REQUIREMENTS)

        abs_spline: str = datastager.get_filepath(self.FTP_ABS_SPLINE)
        prob_spline: str = datastager.get_filepath(self.FTP_PROB_SPLINE)
        effd_spline: str = datastager.get_filepath(self.FTP_EFFD_SPLINE)

        self.cascade_service = photonics_service.I3PhotoSplineService(
            abs_spline, prob_spline, timingSigma=0.0,
            effectivedistancetable = effd_spline,
            tiltTableDir = os.path.expandvars('$I3_BUILD/ice-models/resources/models/ICEMODEL/spice_ftp-v1/'),
            quantileEpsilon=1
        )

        self.muon_service = None

    @classmethod
    @icetray.traysegment
<<<<<<< HEAD
    def prepare_frames(tray, name, **kwargs):
=======
    def prepare_frames(cls, tray, name):
>>>>>>> 2cc68fec
        # Generates the vertex seed for the initial scan. 
        # Only run if HESE_VHESelfVeto is not present in the frame.
        # VertexThreshold is 250 in the original HESE analysis (Tianlu)
        # If HESE_VHESelfVeto is already in the frame, is likely using implicitly a VertexThreshold of 250 already. To be determined when this is not the case.
        tray.AddModule('VHESelfVeto', 'selfveto',
            VertexThreshold=250,
            Pulses=pulsesName+'HLC',
            OutputBool='HESE_VHESelfVeto',
            OutputVertexTime=cfg.INPUT_TIME_NAME,
            OutputVertexPos=cfg.INPUT_POS_NAME,
            If=lambda frame: "HESE_VHESelfVeto" not in frame)

        # this only runs if the previous module did not return anything
        tray.AddModule('VHESelfVeto', 'selfveto-emergency-lowen-settings',
                       VertexThreshold=5,
                       Pulses=pulsesName+'HLC',
                       OutputBool='VHESelfVeto_meaningless_lowen',
                       OutputVertexTime=cfg.INPUT_TIME_NAME,
                       OutputVertexPos=cfg.INPUT_POS_NAME,
                       If=lambda frame: not frame.Has("HESE_VHESelfVeto"))
        

        tray.Add(mask_deepcore, origpulses=cls.pulsesName_orig, maskedpulses=cls.pulsesName)

    def makeSurePulsesExist(frame, pulsesName) -> None:
        if pulsesName not in frame:
            raise RuntimeError("{0} not in frame".format(pulsesName))
        if pulsesName + "TimeWindows" not in frame:
            raise RuntimeError("{0} not in frame".format(pulsesName + "TimeWindows"))
        if pulsesName + "TimeRange" not in frame:
            raise RuntimeError("{0} not in frame".format(pulsesName + "TimeRange"))

    @classmethod
    @icetray.traysegment
    def exclusions(cls, tray, name):
        tray.Add('Delete', keys=['BrightDOMs',
                                 'SaturatedDOMs',
                                 'DeepCoreDOMs',
                                 cls.pulsesName_cleaned,
                                 cls.pulsesName_cleaned+'TimeWindows',
                                 cls.pulsesName_cleaned+'TimeRange'])

        exclusionList = \
        tray.AddSegment(millipede.HighEnergyExclusions, 'millipede_DOM_exclusions',
            Pulses = cls.pulsesName,
            ExcludeDeepCore='DeepCoreDOMs',
            ExcludeSaturatedDOMs='SaturatedDOMs',
            ExcludeBrightDOMs='BrightDOMs',
            BrightDOMThreshold=2,
            BadDomsList='BadDomsList',
            CalibrationErrata='CalibrationErrata',
            SaturationWindows='SaturationWindows'
            )


        # I like having frame objects in there even if they are empty for some frames
        def createEmptyDOMLists(frame, ListNames=[]):
            for name in ListNames:
                if name in frame: continue
                frame[name] = dataclasses.I3VectorOMKey()
        tray.AddModule(createEmptyDOMLists, 'createEmptyDOMLists',
                       ListNames = ["BrightDOMs"])
        # exclude bright DOMs
        ExcludedDOMs = exclusionList

        def skipunhits(frame, output, pulses):
            keepstrings = [1,3,5,14,16,18,20,31,33,35,37,39,51,53,55,57,59,68,70,72,74]
            keepoms = list(range(1,60,5))
            all_pulses = dataclasses.I3RecoPulseSeriesMap.from_frame(
                frame, pulses)
            omgeo = frame['I3Geometry']
            geo = omgeo.omgeo
            unhits = dataclasses.I3VectorOMKey()
            for k, v in geo.iteritems():
                if v.omtype != dataclasses.I3OMGeo.OMType.IceCube:
                    continue
                if k.string not in keepstrings:
                    if k not in all_pulses.keys():
                        unhits.append(k)
                else:
                    if k not in all_pulses.keys() and k.om not in keepoms:
                        unhits.append(k)

            frame[output] = unhits

        tray.Add(skipunhits, output='OtherUnhits', pulses=cls.pulsesName)
        ExcludedDOMs.append('OtherUnhits')

        ##################

        def _weighted_quantile_arg(values, weights, q=0.5):
            indices = numpy.argsort(values)
            sorted_indices = numpy.arange(len(values))[indices]
            medianidx = (weights[indices].cumsum()/weights[indices].sum()).searchsorted(q)
            if (0 <= medianidx) and (medianidx < len(values)):
                return sorted_indices[medianidx]
            else:
                return numpy.nan

        def weighted_quantile(values, weights, q=0.5):
            if len(values) != len(weights):
                raise ValueError("shape of `values` and `weights` don't match!")
            index = _weighted_quantile_arg(values, weights, q=q)
            if not numpy.isnan(index):
                return values[index]
            else:
                return numpy.nan

        def weighted_median(values, weights):
            return weighted_quantile(values, weights, q=0.5)

        def LatePulseCleaning(frame, Pulses, Residual=1.5e3*I3Units.ns):
            pulses = dataclasses.I3RecoPulseSeriesMap.from_frame(frame, Pulses)
            mask = dataclasses.I3RecoPulseSeriesMapMask(frame, Pulses)
            counter, charge = 0, 0
            qtot = 0
            times = dataclasses.I3TimeWindowSeriesMap()
            for omkey, ps in pulses.items():
                if len(ps) < 2:
                    if len(ps) == 1:
                        qtot += ps[0].charge
                    continue
                ts = numpy.asarray([p.time for p in ps])
                cs = numpy.asarray([p.charge for p in ps])
                median = weighted_median(ts, cs)
                qtot += cs.sum()
                for p in ps:
                    if p.time >= (median+Residual):
                        if omkey not in times:
                            ts = dataclasses.I3TimeWindowSeries()
                            ts.append(dataclasses.I3TimeWindow(median+Residual, numpy.inf)) # this defines the **excluded** time window
                            times[omkey] = ts
                        mask.set(omkey, p, False)
                        counter += 1
                        charge += p.charge
            frame[cls.pulsesName_cleaned] = mask
            frame[cls.pulsesName_cleaned+"TimeWindows"] = times
            frame[cls.pulsesName_cleaned+"TimeRange"] = copy.deepcopy(frame[cls.pulsesName_orig+"TimeRange"])

        tray.AddModule(LatePulseCleaning, "LatePulseCleaning",
                       Pulses=cls.pulsesName,
                       )
        return ExcludedDOMs + [cls.pulsesName_cleaned+'TimeWindows']

    @icetray.traysegment
    def traysegment(self, tray, name, logger, seed=None):
        """Perform MillipedeWilks reco."""

        ExcludedDOMs = tray.Add(self.exclusions)

        tray.Add(self.makeSurePulsesExist, pulsesName=self.pulsesName_cleaned)

        def notify0(frame):
            logger.debug(f"starting a new fit ({name})! {datetime.datetime.now()}")

        tray.AddModule(notify0, "notify0")

        tray.AddService('MillipedeLikelihoodFactory', 'millipedellh',
            MuonPhotonicsService=self.muon_service,
            CascadePhotonicsService=self.cascade_service,
            ShowerRegularization=0,
            ExcludedDOMs=ExcludedDOMs,
            PartialExclusion=True,
            ReadoutWindow=self.pulsesName_cleaned+'TimeRange',
            Pulses=self.pulsesName_cleaned,
            BinSigma=2,
            MinTimeWidth=25,
            RelUncertainty=0.3)

        tray.AddService('I3GSLRandomServiceFactory','I3RandomService')

        tray.context['isimplex'] = lilliput.IMinuitMinimizer(
            MaxIterations=2000,
            Tolerance=0.01,
            Algorithm="SIMPLEX",
            MinuitPrintLevel=2,
            MinuitPrecision=numpy.finfo('float32').eps
        )
        tray.context['imigrad'] = lilliput.IMinuitMinimizer(
            MaxIterations=1000,
            Tolerance=0.01,
            Algorithm="MIGRAD",
            WithGradients=True,
            FlatnessCheck=False,
            IgnoreEDM=True, # Don't report convergence failures
            CheckGradient=False, # Don't die on gradient errors
            MinuitStrategy=0, # Don't try to check local curvature
            MinuitPrintLevel=2
            )

        coars_steps = dict(StepX=100.*I3Units.m,
                           StepY=100.*I3Units.m,
                           StepZ=100.*I3Units.m,
                           StepZenith=0.,
                           StepAzimuth=0.,
                           StepT=250.*I3Units.ns,
                           ShowerSpacing=5.*I3Units.m,
                           MuonSpacing=0,
                           Boundary=650*I3Units.m)
        finer_steps = dict(StepX=2.*I3Units.m,
                           StepY=2.*I3Units.m,
                           StepZ=2.*I3Units.m,
                           StepZenith=0.,
                           StepAzimuth=0.,
                           StepT=5.*I3Units.ns,
                           ShowerSpacing=2.5*I3Units.m,
                           MuonSpacing=0,
                           Boundary=650*I3Units.m)
        if seed is not None:
            logger.debug('Updating StepXYZ')
            self.UpdateStepXYZ(coars_steps, seed.dir, 150*I3Units.m)
            self.UpdateStepXYZ(finer_steps, seed.dir, 3*I3Units.m)
        tray.AddService('MuMillipedeParametrizationFactory', 'coarseSteps', **coars_steps)

        tray.AddService('I3BasicSeedServiceFactory', 'vetoseed',
            FirstGuesses=[f'{cfg.OUTPUT_PARTICLE_NAME}', f'{cfg.OUTPUT_PARTICLE_NAME}_fallback'],
            TimeShiftType='TNone',
            PositionShiftType='None')

        tray.Add('I3SimpleFitter',
            OutputName='MillipedeStarting1stPass',
            SeedService='vetoseed',
            Parametrization='coarseSteps',
            LogLikelihood='millipedellh',
            Minimizer='isimplex')

        def notify1(frame):
            logger.debug(f"1st pass done! {datetime.datetime.now()}")
            logger.debug(f"Seeded with: {frame[f'{cfg.OUTPUT_PARTICLE_NAME}']}")
            logger.debug(f"MillipedeStarting1stPass: {frame['MillipedeStarting1stPass']}")

        tray.AddModule(notify1, "notify1")

        tray.AddService('MuMillipedeParametrizationFactory', 'fineSteps', **finer_steps)

        tray.AddService('I3BasicSeedServiceFactory', 'firstFitSeed',
            FirstGuesses=['MillipedeStarting1stPass'],
            TimeShiftType='TNone',
            PositionShiftType='None')

        tray.Add('I3SimpleFitter',
                 SeedService='firstFitSeed',
                 OutputName='MillipedeStarting2ndPass_simplex',
                 Parametrization='fineSteps',
                 LogLikelihood='millipedellh',
                 Minimizer='isimplex')

        tray.AddService('I3BasicSeedServiceFactory', 'secondsimplexseed',
            FirstGuesses=['MillipedeStarting2ndPass_simplex'],
            TimeShiftType='TNone',
            PositionShiftType='None')

        tray.Add('I3SimpleFitter',
             SeedService='secondsimplexseed',
             OutputName='MillipedeStarting2ndPass',
             Parametrization='fineSteps',
             LogLikelihood='millipedellh',
             Minimizer='imigrad')

        def notify2(frame):
            logger.debug(f"2nd pass done! {datetime.datetime.now()}")
            logger.debug(f"MillipedeStarting2ndPass: {frame['MillipedeStarting2ndPass']}")

        tray.AddModule(notify2, "notify2")

    @staticmethod
    def UpdateStepXYZ(the_steps, direction, uniform_step=15*I3Units.m):
        the_steps['StepX'] = numpy.sqrt(1-direction.x**2)*uniform_step
        the_steps['StepY'] = numpy.sqrt(1-direction.y**2)*uniform_step
        the_steps['StepZ'] = numpy.sqrt(1-direction.z**2)*uniform_step

    @classmethod
    def to_recopixelvariation(cls, frame: I3Frame, geometry: I3Frame) -> RecoPixelVariation:
        # Calculate reco losses, based on load_scan_state()
        reco_losses_inside, reco_losses_total = cls.get_reco_losses_inside(
            p_frame=frame, g_frame=geometry,
        )

        if "MillipedeStarting2ndPass_millipedellh" not in frame:
            llh = float("nan")
        else:
            llh = frame["MillipedeStarting2ndPass_millipedellh"].logl
        return RecoPixelVariation(
            nside=frame[cfg.I3FRAME_NSIDE].value,
            pixel_id=frame[cfg.I3FRAME_PIXEL].value,
            llh=llh,
            reco_losses_inside=reco_losses_inside,
            reco_losses_total=reco_losses_total,
            posvar_id=frame[cfg.I3FRAME_POSVAR].value,
            position=frame["MillipedeStarting2ndPass"].pos,
            time=frame["MillipedeStarting2ndPass"].time,
            energy=frame["MillipedeStarting2ndPass"].energy,
        )

    @staticmethod
    def get_reco_losses_inside(p_frame: I3Frame, g_frame: I3Frame) -> Tuple[float, float]:

        if "MillipedeStarting2ndPass" not in p_frame:
            return numpy.nan, numpy.nan
        recoParticle = p_frame["MillipedeStarting2ndPass"]

        if "MillipedeStarting2ndPassParams" not in p_frame:
            return numpy.nan, numpy.nan

        def getRecoLosses(vecParticles):
            losses = []
            for p in vecParticles:
                if not p.is_cascade:
                    continue
                if p.energy == 0.:
                    continue
                losses.append([p.time, p.energy])
            return losses
        recoLosses = getRecoLosses(p_frame["MillipedeStarting2ndPassParams"])


        intersectionPoints = VHESelfVeto.IntersectionsWithInstrumentedVolume(g_frame["I3Geometry"], recoParticle)
        intersectionTimes = []
        for intersectionPoint in intersectionPoints:
            vecX = intersectionPoint.x - recoParticle.pos.x
            vecY = intersectionPoint.y - recoParticle.pos.y
            vecZ = intersectionPoint.z - recoParticle.pos.z

            prod = vecX*recoParticle.dir.x + vecY*recoParticle.dir.y + vecZ*recoParticle.dir.z
            dist = numpy.sqrt(vecX**2 + vecY**2 + vecZ**2)
            if prod < 0.:
                dist *= -1.
            intersectionTimes.append(dist/dataclasses.I3Constants.c + recoParticle.time)

        entryTime = None
        exitTime = None
        intersectionTimes = sorted(intersectionTimes)
        if len(intersectionTimes) == 0:
            return 0., 0.

        entryTime = intersectionTimes[0]-60.*I3Units.m/dataclasses.I3Constants.c
        intersectionTimes = intersectionTimes[1:]
        exitTime = intersectionTimes[-1]+60.*I3Units.m/dataclasses.I3Constants.c
        intersectionTimes = intersectionTimes[:-1]

        totalRecoLosses = 0.
        totalRecoLossesInside = 0.
        for entry in recoLosses:
            totalRecoLosses += entry[1]
            if entryTime is not None and entry[0] < entryTime:
                continue
            if exitTime is not None and entry[0] > exitTime:
                continue
            totalRecoLossesInside += entry[1]

        return totalRecoLossesInside, totalRecoLosses

RECO_CLASS: Final[type[RecoInterface]] = MillipedeWilks<|MERGE_RESOLUTION|>--- conflicted
+++ resolved
@@ -75,11 +75,7 @@
 
     @classmethod
     @icetray.traysegment
-<<<<<<< HEAD
-    def prepare_frames(tray, name, **kwargs):
-=======
-    def prepare_frames(cls, tray, name):
->>>>>>> 2cc68fec
+    def prepare_frames(cls, tray, name, **kwargs):
         # Generates the vertex seed for the initial scan. 
         # Only run if HESE_VHESelfVeto is not present in the frame.
         # VertexThreshold is 250 in the original HESE analysis (Tianlu)
