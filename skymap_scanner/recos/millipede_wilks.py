--- conflicted
+++ resolved
@@ -29,12 +29,8 @@
 from .. import config as cfg
 from ..utils.data_handling import DataStager
 from ..utils.pixel_classes import RecoPixelVariation
-<<<<<<< HEAD
 from . import RecoInterface, VertexGenerator
 
-=======
-from . import RecoInterface
->>>>>>> 89e6a066
 
 class MillipedeWilks(RecoInterface):
     """Reco logic for millipede."""
@@ -71,7 +67,8 @@
             quantileEpsilon=1
         )
 
-<<<<<<< HEAD
+        self.muon_service = None
+
     @icetray.traysegment
     def prepare_frames(tray, name):
         # Generates the vertex seed for the initial scan. 
@@ -95,11 +92,6 @@
                        OutputVertexPos=cfg.INPUT_POS_NAME,
                        If=lambda frame: not frame.Has("HESE_VHESelfVeto"))
 
-=======
-        self.muon_service = None
-
-    @staticmethod
->>>>>>> 89e6a066
     def makeSurePulsesExist(frame, pulsesName) -> None:
         if pulsesName not in frame:
             raise RuntimeError("{0} not in frame".format(pulsesName))
